--- conflicted
+++ resolved
@@ -25,12 +25,9 @@
     endif()
 endif()
 
-<<<<<<< HEAD
-=======
 find_package(Eigen3 REQUIRED)
 target_link_libraries(uvlm PUBLIC Eigen3::Eigen)
 
->>>>>>> d08891d5
 find_package(OpenMP)
 if(OpenMP_CXX_FOUND)
     target_link_libraries(uvlm PUBLIC OpenMP::OpenMP_CXX)
@@ -40,13 +37,6 @@
 target_link_libraries(uvlm PUBLIC Eigen3::Eigen)
 
 # For all compilers
-<<<<<<< HEAD
-if(CMAKE_BUILD_TYPE STREQUAL Release)
-    SET(BUILD_SHARED_LIBS ON)
-    find_package(MKL REQUIRED)
-    include_directories(${MKL_INCLUDE_DIR})
-    target_link_libraries(uvlm PUBLIC ${MKL_LIBRARIES})
-=======
 target_compile_options(uvlm PUBLIC $<$<CONFIG:RELEASE>: -fomit-frame-pointer -ffast-math>)
 
 # Dodgy thing for MacOS Catalina with anyting other than CLANG++
@@ -62,7 +52,6 @@
             target_compile_options(uvlm PUBLIC -isysroot /Library/Developer/CommandLineTools/SDKs/MacOSX.sdk)
         endif()
     endif()
->>>>>>> d08891d5
 endif()
 
 # Add custom debug flags
