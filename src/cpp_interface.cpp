--- conflicted
+++ resolved
@@ -22,74 +22,6 @@
 #if defined(_OPENMP)
     omp_set_num_threads(options.NumCores);
 #endif
-<<<<<<< HEAD
-    unsigned int n_surf;
-    n_surf = options.NumSurfaces;
-    UVLM::Types::VecDimensions dimensions;
-    UVLM::CppInterface::transform_dimensions(n_surf,
-                                             p_dimensions,
-                                             dimensions);
-    UVLM::Types::VecDimensions dimensions_star;
-    UVLM::CppInterface::transform_dimensions(n_surf,
-                                             p_dimensions_star,
-                                             dimensions_star);
-
-    UVLM::Types::VecVecMapX zeta;
-    UVLM::CppInterface::map_VecVecMat(dimensions,
-                                      p_zeta,
-                                      zeta,
-                                      1);
-
-    UVLM::Types::VecVecMapX zeta_star;
-    UVLM::CppInterface::map_VecVecMat(dimensions_star,
-                                      p_zeta_star,
-                                      zeta_star,
-                                      1);
-
-    UVLM::Types::VecVecMapX zeta_dot;
-    UVLM::CppInterface::map_VecVecMat(dimensions,
-                                      p_zeta_dot,
-                                      zeta_dot,
-                                      1);
-
-    UVLM::Types::VecVecMapX u_ext;
-    UVLM::CppInterface::map_VecVecMat(dimensions,
-                                      p_u_ext,
-                                      u_ext,
-                                      1);
-
-    UVLM::Types::VecMapX gamma;
-    UVLM::CppInterface::map_VecMat(dimensions,
-                                   p_gamma,
-                                   gamma,
-                                   0);
-
-    UVLM::Types::VecMapX gamma_star;
-    UVLM::CppInterface::map_VecMat(dimensions_star,
-                                   p_gamma_star,
-                                   gamma_star,
-                                   0);
-
-    UVLM::Types::VecVecMapX forces;
-    UVLM::CppInterface::map_VecVecMat(dimensions,
-                                      p_forces,
-                                      forces,
-                                      1,
-                                      2*UVLM::Constants::NDIM);
-
-    UVLM::Types::MapVectorX rbm_vel_g (p_rbm_vel_g, 2*UVLM::Constants::NDIM);
-    UVLM::Types::MapVectorX centre_rot_g (p_centre_rot_g, UVLM::Constants::NDIM);
-
-    UVLM::Steady::solver(zeta,
-                         zeta_dot,
-                         u_ext,
-                         zeta_star,
-                         gamma,
-                         gamma_star,
-                         forces,
-                         rbm_vel_g,
-                         centre_rot_g,
-=======
     struct UVLM::StructUtils::lifting_surface Lifting_surfaces = UVLM::StructUtils::lifting_surface
             (options.NumSurfaces,
             p_dimensions,
@@ -103,7 +35,6 @@
             p_dimensions_star);
 
     UVLM::Steady::solver(Lifting_surfaces,
->>>>>>> 7ea17856
                          options,
                          flightconditions);
 }
@@ -259,12 +190,8 @@
     double** p_zeta,
     double** p_zeta_star,
     double** p_zeta_dot,
-<<<<<<< HEAD
     double*  p_rbm_vel,
     double*  p_centre_rot,
-=======
-    double*  p_rbm_vel_g,
->>>>>>> 7ea17856
     double** p_gamma,
     double** p_gamma_star,
     double** p_dist_to_orig,
@@ -283,113 +210,6 @@
 #if defined(_OPENMP)
     omp_set_num_threads(options.NumCores);
 #endif
-<<<<<<< HEAD
-    uint n_surf = options.NumSurfaces;
-
-    UVLM::Types::VecDimensions dimensions;
-    UVLM::CppInterface::transform_dimensions(n_surf,
-                                             p_dimensions,
-                                             dimensions);
-    UVLM::Types::VecDimensions dimensions_star;
-    UVLM::CppInterface::transform_dimensions(n_surf,
-                                             p_dimensions_star,
-                                             dimensions_star);
-
-    UVLM::Types::VecVecMapX zeta;
-    UVLM::CppInterface::map_VecVecMat(dimensions,
-                                      p_zeta,
-                                      zeta,
-                                      1);
-
-    UVLM::Types::VecVecMapX zeta_star;
-    UVLM::CppInterface::map_VecVecMat(dimensions_star,
-                                      p_zeta_star,
-                                      zeta_star,
-                                      1);
-
-    UVLM::Types::VecVecMapX zeta_dot;
-    UVLM::CppInterface::map_VecVecMat(dimensions,
-                                      p_zeta_dot,
-                                      zeta_dot,
-                                      1);
-
-    UVLM::Types::MapVectorX rbm_velocity (p_rbm_vel, 2*UVLM::Constants::NDIM);
-    UVLM::Types::MapVectorX centre_rot (p_centre_rot, UVLM::Constants::NDIM);
-
-    UVLM::Types::VecVecMapX uext;
-    UVLM::CppInterface::map_VecVecMat(dimensions,
-                                      p_uext,
-                                      uext,
-                                      1);
-
-    UVLM::Types::VecVecMapX uext_star;
-    UVLM::CppInterface::map_VecVecMat(dimensions_star,
-                                      p_uext_star,
-                                      uext_star,
-                                      1);
-
-    UVLM::Types::VecMapX gamma;
-    UVLM::CppInterface::map_VecMat(dimensions,
-                                   p_gamma,
-                                   gamma,
-                                   0);
-    //
-    // UVLM::Types::VecMapX previous_gamma;
-    // UVLM::CppInterface::map_VecMat(dimensions,
-    //                                p_previous_gamma,
-    //                                previous_gamma,
-    //                                0);
-
-    UVLM::Types::VecMapX gamma_star;
-    UVLM::CppInterface::map_VecMat(dimensions_star,
-                                   p_gamma_star,
-                                   gamma_star,
-                                   0);
-
-    UVLM::Types::VecMapX dist_to_orig;
-    UVLM::CppInterface::map_VecMat(dimensions_star,
-                                   p_dist_to_orig,
-                                   dist_to_orig,
-                                   1);
-
-    UVLM::Types::VecVecMapX normals;
-    UVLM::CppInterface::map_VecVecMat(dimensions,
-                                      p_normals,
-                                      normals,
-                                      0);
-
-    UVLM::Types::VecVecMapX forces;
-    UVLM::CppInterface::map_VecVecMat(dimensions,
-                                      p_forces,
-                                      forces,
-                                      1,
-                                      2*UVLM::Constants::NDIM);
-
-    UVLM::Types::VecVecMapX dynamic_forces;
-    UVLM::CppInterface::map_VecVecMat(dimensions,
-                                      p_dynamic_forces,
-                                      dynamic_forces,
-                                      1,
-                                      2*UVLM::Constants::NDIM);
-
-    UVLM::Unsteady::solver
-    (
-        i_iter,
-        zeta,
-        zeta_dot,
-        uext,
-        uext_star,
-        zeta_star,
-        gamma,
-        gamma_star,
-        dist_to_orig,
-        normals,
-        // previous_gamma,
-        rbm_velocity,
-        centre_rot,
-        forces,
-        dynamic_forces,
-=======
     struct UVLM::StructUtils::lifting_surface_unsteady Lifting_surfaces_unsteady = UVLM::StructUtils::lifting_surface_unsteady
         (options.NumSurfaces,
         p_dimensions,
@@ -426,7 +246,6 @@
         Lifting_surfaces_unsteady,
         nl_body,
         phantom_surfaces,
->>>>>>> 7ea17856
         options,
         flightconditions
     );
