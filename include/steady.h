<<<<<<< HEAD
#pragma once

#include "types.h"
#include "constants.h"
#include "triads.h"
#include "mapping.h"
#include "geometry.h"
#include "biotsavart.h"
#include "matrix.h"
#include "phantom.h"
#include "wake.h"
#include "postproc.h"
#include "linear_solver.h"

#include "debugutils.h"

#include <iostream>

// DECLARATIONS
namespace UVLM
{
    namespace Steady
    {
        template <typename t_zeta,
                  typename t_zeta_dot,
                  typename t_uext,
                  typename t_zeta_star,
                  typename t_gamma,
                  typename t_gamma_star,
                  typename t_forces,
                  typename t_rbm_vel_g,
                  typename t_centre_rot_g>
        void solver
        (
            t_zeta& zeta,
            t_zeta_dot& zeta_dot,
            t_uext& uext,
            t_zeta_star& zeta_star,
            t_gamma& gamma,
            t_gamma_star& gamma_star,
            t_forces& forces,
            t_rbm_vel_g& rbm_vel_g,
            t_centre_rot_g& centre_rot_g,
            const UVLM::Types::VMopts& options,
            const UVLM::Types::FlightConditions& flightconditions
        );
        template <typename t_zeta,
                  typename t_uext,
                  typename t_sigma,
                  typename t_forces>
        void solver_nonlifting_body
        (
            t_zeta& zeta,
            t_uext& uext,
            t_sigma& sigma,
            t_forces& forces,
            const UVLM::Types::VMopts& options,
            const UVLM::Types::FlightConditions& flightconditions
        );

        template <typename t_zeta,
                  typename t_zeta_dot,
                  typename t_uext,
                  typename t_zeta_star,
                  typename t_gamma,
                  typename t_gamma_star,
                  typename t_forces,
                  typename t_flag_zeta_phantom,
                  typename t_rbm_vel_g,
                  typename t_zeta_nonlifting,
                  typename t_uext_nonlifting,
                  typename t_sigma_nonlifting,
                  typename t_forces_nonlifting>
        void solver_lifting_and_nonlifting_bodies
        (
            t_zeta& zeta,
            t_zeta_dot& zeta_dot,
            t_uext& uext,
            t_zeta_star& zeta_star,
            t_gamma& gamma,
            t_gamma_star& gamma_star,
            t_forces& forces,
            t_flag_zeta_phantom& flag_zeta_phantom,
            t_rbm_vel_g& rbm_vel_g,
            const UVLM::Types::VMopts& options,
            const UVLM::Types::FlightConditions& flightconditions,
            t_zeta_nonlifting& zeta_nonlifting,
            t_uext_nonlifting& uext_nonlifting,
            t_sigma_nonlifting& sigma_nonlifting,
            t_forces_nonlifting& forces_nonlifting,
            const UVLM::Types::VMopts& options_nonlifting
        );
        template <typename t_zeta,
                  typename t_zeta_col,
                  typename t_uext_col,
                  typename t_zeta_star,
                  typename t_gamma,
                  typename t_gamma_star,
                  typename t_normals>
        void solve_horseshoe
        (
            t_zeta& zeta,
            t_zeta_col& zeta_col,
            t_uext_col& uext_col,
            t_zeta_star& zeta_star,
            t_gamma& gamma,
            t_gamma_star& gamma_star,
            t_normals& normals,
            const UVLM::Types::VMopts& options,
            const UVLM::Types::FlightConditions& flightconditions
        );
        template <typename t_zeta,
                  typename t_zeta_col,
                  typename t_uext_col,
                  typename t_zeta_star,
                  typename t_gamma,
                  typename t_gamma_star,
                  typename t_normals>
        void solve_discretised
        (
            t_zeta& zeta,
            t_zeta_col& zeta_col,
            t_uext_col& uext_col,
            t_zeta_star& zeta_star,
            t_gamma& gamma,
            t_gamma_star& gamma_star,
            t_normals& normals,
            const UVLM::Types::VMopts& options,
            const UVLM::Types::FlightConditions& flightconditions
        );
        template <typename t_zeta,
                  typename t_zeta_col,
                  typename t_uext_col,
                  typename t_sigma,
                  typename t_u_induced_col,
                  typename t_longitudinals,
                  typename t_perpendiculars,
                  typename t_normals>
        void solve_discretised_nonlifting_body
        (
            t_zeta& zeta,
            t_zeta_col zeta_col,
            t_uext_col& uext_col,
            t_sigma& sigma,
			t_u_induced_col&u_induced_col,
            t_longitudinals& longitudinals,
            t_perpendiculars& perpendiculars,
            t_normals& normals,
            const UVLM::Types::VMopts& options,
            const UVLM::Types::FlightConditions& flightconditions
        );


        template <typename t_zeta_lifting,
                  typename t_zeta_col_lifting,
                  typename t_zeta_star_lifting,
                  typename t_gamma_lifting,
                  typename t_gamma_star_lifting,
                  typename t_uext_col_lifting,
                  typename t_surface_vec_lifting,
                  typename t_zeta_nonlifting,
                  typename t_zeta_col_nonlifting,
                  typename t_uext_col_nonlifting,
                  typename t_u_induced_col_nonlifting,
                  typename t_sigma_nonlifting,
                  typename t_surface_vec_nonlifting,
                  typename t_zeta_phantom,
                  typename t_zeta_star_phantom,
                  typename t_surface_vec_phantom,
                  typename t_flag_zeta_phantom>
        void solve_discretised_lifting_and_nonlifting
        (
            const UVLM::Types::VMopts& options,
            const UVLM::Types::VMopts& options_nonlifting,
            const UVLM::Types::FlightConditions& flightconditions,
            const uint n_surf,
            const uint n_surf_nonlifting,
            const uint Ktotal,
            const uint Ktotal_lifting,
            const uint Ktotal_nonlifting,
            const uint Ktotal_phantom,
            t_zeta_lifting& zeta,
            t_zeta_col_lifting& zeta_col,
            t_zeta_star_lifting& zeta_star,
            t_gamma_lifting& gamma,
            t_gamma_star_lifting& gamma_star,
            t_uext_col_lifting& uext_col,
            t_surface_vec_lifting& normals,
            t_surface_vec_lifting& longitudinals,
            t_surface_vec_lifting& perpendiculars,
            t_zeta_nonlifting& zeta_nonlifting,
            t_zeta_col_nonlifting& zeta_col_nonlifting,
            t_uext_col_nonlifting& uext_col_nonlifting,
            t_u_induced_col_nonlifting& u_induced_col_nonlifting,
            t_sigma_nonlifting& sigma_nonlifting,
            t_surface_vec_nonlifting& normals_nonlifting,
            t_surface_vec_nonlifting& longitudinals_nonlifting,
            t_surface_vec_nonlifting& perpendiculars_nonlifting,
            t_zeta_phantom& zeta_phantom,
            t_zeta_star_phantom& zeta_star_phantom,
            t_surface_vec_phantom& normals_phantom,
            t_surface_vec_phantom& longitudinals_phantom,
            t_surface_vec_phantom& perpendiculars_phantom,  
            const t_flag_zeta_phantom& flag_zeta_phantom 
        );

        template <typename t_zeta,
                  typename t_zeta_col,
                  typename t_zeta_star,
                  typename t_gamma,
                  typename t_gamma_star,
                  typename t_uext_col,
          typename t_surface_vec>
        void wake_roll_up_lifting
        (
            t_zeta& zeta,
            t_zeta_col& zeta_col,
            t_zeta_star& zeta_star,
            t_gamma& gamma,
            t_gamma_star& gamma_star,
            t_uext_col& uext_total_col,
            t_surface_vec& normals,
            const UVLM::Types::VMopts& options,
            const UVLM::Types::FlightConditions& flightconditions
        );

        template <typename t_zeta,
                  typename t_zeta_col,
                  typename t_zeta_star,
                  typename t_gamma,
                  typename t_gamma_star,
                  typename t_uext_col,
                  typename t_zeta_nonlifting,
                  typename t_zeta_col_nonlifting,
                  typename t_uext_col_nonlifting,
                  typename t_u_induced_col_nonlifting,
                  typename t_sigma,
                  typename t_surface_vec_lifting,
                  typename t_surface_vec_nonlifting,
                  typename t_zeta_phantom,
                  typename t_surface_vec_phantom,
                  typename t_flag_zeta_phantom>
        void wake_roll_up_lifting_and_nonlifting
        (    
            t_zeta& zeta,
            t_zeta_col& zeta_col,
            t_zeta_star& zeta_star,
            t_gamma& gamma,
            t_gamma_star& gamma_star,
            t_uext_col& uext_total_col,
            const UVLM::Types::VMopts& options,
            const UVLM::Types::FlightConditions& flightconditions,
            t_zeta_nonlifting& zeta_nonlifting,
            t_zeta_col_nonlifting& zeta_col_nonlifting,
            t_uext_col_nonlifting& uext_col_nonlifting,
            t_u_induced_col_nonlifting& u_induced_col_nonlifting,
            t_sigma& sigma,
            t_surface_vec_lifting& longitudinals_lifting,
            t_surface_vec_lifting& perpendiculars_lifting,
            t_surface_vec_lifting& normals_lifting,
            t_surface_vec_nonlifting& longitudinals_nonlifting,
            t_surface_vec_nonlifting& perpendiculars_nonlifting,
            t_surface_vec_nonlifting& normals_nonlifting,
            t_zeta_phantom& zeta_phantom,
            t_surface_vec_phantom& longitudinals_phantom,
            t_surface_vec_phantom& perpendiculars_phantom,
            t_surface_vec_phantom& normals_phantom,
            const UVLM::Types::VMopts& options_nonlifting,
            const uint Ktotal,
            const uint Ktotal_lifting,
            const uint Ktotal_nonlifting,
            const uint Ktotal_phantom,
            const t_flag_zeta_phantom& flag_zeta_phantom
        );

        template <typename t_zeta_star,
                  typename t_zeta_star_previous>       
        bool convergence_check_wake
        (
            const uint i_rollup,
            t_zeta_star& zeta_star,
            t_zeta_star_previous& zeta_star_previous,
            const double zeta_star_norm_first,
            const double rollup_tolerance
        );
    }
}

/*-----------------------------------------------------------------------------

-----------------------------------------------------------------------------*/
template <typename t_zeta,
          typename t_zeta_dot,
          typename t_uext,
          typename t_zeta_star,
          typename t_gamma,
          typename t_gamma_star,
          typename t_forces,
          typename t_rbm_vel_g,
          typename t_centre_rot_g>
void UVLM::Steady::solver
(
    t_zeta& zeta,
    t_zeta_dot& zeta_dot,
    t_uext& uext,
    t_zeta_star& zeta_star,
    t_gamma& gamma,
    t_gamma_star& gamma_star,
    t_forces& forces,
    t_rbm_vel_g& rbm_vel_g,
    t_centre_rot_g& centre_rot_g,
    const UVLM::Types::VMopts& options,
    const UVLM::Types::FlightConditions& flightconditions
)
{
    // Generate collocation points info
    //  Declaration
    UVLM::Types::VecVecMatrixX zeta_col;
    UVLM::Types::VecVecMatrixX uext_col;
    UVLM::Types::VecVecMatrixX uext_total;
    UVLM::Types::VecVecMatrixX uext_total_col;

    //  Allocation and mapping
    UVLM::Geometry::generate_colocationMesh(zeta, zeta_col);
    UVLM::Geometry::generate_colocationMesh(uext, uext_col);

    UVLM::Types::allocate_VecVecMat(uext_total, uext);
    UVLM::Types::copy_VecVecMat(uext, uext_total);
    UVLM::Types::allocate_VecVecMat(uext_total_col, uext, -1);

    // panel normals
    UVLM::Types::VecVecMatrixX normals;
    UVLM::Types::allocate_VecVecMat(normals, zeta_col);
    UVLM::Geometry::generate_surfaceNormal(zeta, normals);


    // total stream velocity
    UVLM::Unsteady::Utils::compute_resultant_grid_velocity
    (
        zeta,
        zeta_dot,
        uext,
        rbm_vel_g,
        centre_rot_g,
        uext_total
    );

    UVLM::Geometry::generate_colocationMesh(uext_total, uext_total_col);

    // if options.horseshoe, it is finished.
    if (options.horseshoe)
    {
        // solve the steady horseshoe problem
        UVLM::Steady::solve_horseshoe
        (
            zeta,
            zeta_col,
            uext_total_col,
            zeta_star,
            gamma,
            gamma_star,
            normals,
            options,
            flightconditions
        );

        UVLM::PostProc::calculate_static_forces
        (
            zeta,
            zeta_star,
            gamma,
            gamma_star,
            uext_total,
            forces,
            options,
            flightconditions
        );
        
        double delta_x = options.dt * UVLM::Types::norm_Vec(lifting_surfaces.u_ext[0][0](0,0),
                                                            lifting_surfaces.u_ext[0][1](0,0),
                                                            lifting_surfaces.u_ext[0][2](0,0));
                                              delta_x);
        return;
    }


    // create Wake
    // UVLM::Wake::Horseshoe::init(zeta, zeta_star, flightconditions);
    // UVLM::Wake::Horseshoe::to_discretised(zeta_star,
    //                                       gamma_star,
    //                                       delta_x);

    UVLM::Steady::solve_discretised
    (
        zeta,
        zeta_col,
        uext_total_col,
        zeta_star,
        gamma,
        gamma_star,
        normals,
        options,
        flightconditions
    );

    double zeta_star_norm_first = 0.0;
    double zeta_star_norm_previous = 0.0;
    double zeta_star_norm = 0.0;
    unsigned int N;

    UVLM::Types::VecVecMatrixX zeta_star_previous;
    if (options.n_rollup != 0)
    {
        zeta_star_norm_first = UVLM::Types::norm_VecVec_mat(zeta_star);
        zeta_star_norm_previous = zeta_star_norm_first;
        zeta_star_norm = 0.0;

        UVLM::Types::allocate_VecVecMat(zeta_star_previous, zeta_star);
        UVLM::Types::copy_VecVecMat(zeta_star, zeta_star_previous);
    }

    // ROLLUP LOOP--------------------------------------------------------
    for (uint i_rollup=0; i_rollup<options.n_rollup; ++i_rollup)
    {
        // determine convection velocity u_ind
        UVLM::Types::VecVecMatrixX u_ind;
        UVLM::Types::allocate_VecVecMat(u_ind,
                                        zeta_star);
        // induced velocity by vortex rings
        UVLM::BiotSavart::total_induced_velocity_on_wake(
            zeta,
            zeta_star,
            gamma,
            gamma_star,
            u_ind,
            options.ImageMethod,
            options.vortex_radius_wake_ind);
        // Do not move the vertices in the TE
        for (uint i_surf=0; i_surf<zeta_star.size(); ++i_surf)
        {
            N = zeta_star[i_surf][0].cols();
            for (uint i_n=0; i_n<N; ++i_n)
            {
                for (uint i_dim=0; i_dim<UVLM::Constants::NDIM; ++i_dim)
                {
                    u_ind[i_surf][i_dim](0, i_n) = 0.;
                }
            }
        }

        // convect based on u_ind for all the grid.
        UVLM::Wake::Discretised::convect(zeta_star,
                                         u_ind,
                                         options.dt);

        // generate AIC again
        if (i_rollup%options.rollup_aic_refresh == 0)
        {
            UVLM::Steady::solve_discretised
            (
                zeta,
                zeta_col,
                uext_total_col,
                zeta_star,
                gamma,
                gamma_star,
                normals,
                options,
                flightconditions
            );
        }

        // convergence check -------------------
        zeta_star_norm = UVLM::Types::norm_VecVec_mat(zeta_star);
        if (i_rollup != 0)
        {
            // double eps = std::abs((zeta_star_norm - zeta_star_norm_previous)
            //                       /zeta_star_norm_first);
            double eps = std::abs(UVLM::Types::norm_VecVec_mat(zeta_star - zeta_star_previous))/zeta_star_norm_first;
            std::cout << "    UVLM: Rollup iteration: " << i_rollup << ". Error: " << eps << std::endl;
            if (eps < options.rollup_tolerance)
            {
                break;
            }
            zeta_star_norm_previous = zeta_star_norm;
            UVLM::Types::copy_VecVecMat(zeta_star, zeta_star_previous);
        }
    }

    UVLM::PostProc::calculate_static_forces_unsteady
    (
        zeta,
        zeta_dot,
        zeta_star,
        gamma,
        gamma_star,
        uext,
        rbm_vel_g,
        centre_rot_g,
        forces,
        options,
        flightconditions
    );
}

/*-----------------------------------------------------------------------------

-----------------------------------------------------------------------------*/
template <typename t_zeta,
          typename t_uext,
          typename t_sigma,
          typename t_forces>
void UVLM::Steady::solver_nonlifting_body
(
    t_zeta& zeta,
    t_uext& uext,
    t_sigma& sigma,
    t_forces& forces,
    const UVLM::Types::VMopts& options,
    const UVLM::Types::FlightConditions& flightconditions
)
{
    // Generate collocation points info
	
    //  Declaration
    UVLM::Types::VecVecMatrixX zeta_col;
    UVLM::Types::VecVecMatrixX uext_col;
    UVLM::Types::VecVecMatrixX uext_total;
    UVLM::Types::VecVecMatrixX uext_total_col;
    UVLM::Types::VecVecMatrixX u_induced_col;

    //  Allocation and mapping
    UVLM::Geometry::generate_colocationMesh(zeta, zeta_col);
    UVLM::Geometry::generate_colocationMesh(uext, uext_col);
	
    UVLM::Types::allocate_VecVecMat(uext_total, uext);
    UVLM::Types::copy_VecVecMat(uext, uext_total);
    UVLM::Types::allocate_VecVecMat(uext_total_col, uext, -1);
	UVLM::Types::allocate_VecVecMat(u_induced_col, uext_col);

    // panel normals, longitudinal and perpendicular vectors
    UVLM::Types::VecVecMatrixX normals;
    UVLM::Types::allocate_VecVecMat(normals, zeta_col);
    UVLM::Types::VecVecMatrixX longitudinals;
    UVLM::Types::allocate_VecVecMat(longitudinals, zeta_col);
    UVLM::Types::VecVecMatrixX perpendiculars;
    UVLM::Types::allocate_VecVecMat(perpendiculars, zeta_col);
    UVLM::Geometry::generate_surface_vectors(zeta, normals, longitudinals, perpendiculars);

    UVLM::Steady::solve_discretised_nonlifting_body
    (
        zeta,
        zeta_col,
        uext_col,
        sigma,
        u_induced_col,
        longitudinals,
        perpendiculars,
        normals,
        options,
        flightconditions
    );

    UVLM::PostProc::calculate_static_forces_nonlifting_body
    (
        zeta,
        sigma,
        normals,
        longitudinals,
        perpendiculars,
        uext_col,
        u_induced_col,
        forces,
        options,
        flightconditions
    );
}

/*-----------------------------------------------------------------------------

-----------------------------------------------------------------------------*/

template <typename t_zeta,
            typename t_zeta_dot,
            typename t_uext,
            typename t_zeta_star,
            typename t_gamma,
            typename t_gamma_star,
            typename t_forces,
            typename t_flag_zeta_phantom,
            typename t_rbm_vel_g,
            typename t_zeta_nonlifting,
            typename t_uext_nonlifting,
            typename t_sigma_nonlifting,
            typename t_forces_nonlifting>
void UVLM::Steady::solver_lifting_and_nonlifting_bodies
(
    t_zeta& zeta,
    t_zeta_dot& zeta_dot,
    t_uext& uext,
    t_zeta_star& zeta_star,
    t_gamma& gamma,
    t_gamma_star& gamma_star,
    t_forces& forces,
    t_flag_zeta_phantom& flag_zeta_phantom,
    t_rbm_vel_g& rbm_vel_g,
    const UVLM::Types::VMopts& options,
    const UVLM::Types::FlightConditions& flightconditions,
    t_zeta_nonlifting& zeta_nonlifting,
    t_uext_nonlifting& uext_nonlifting,
    t_sigma_nonlifting& sigma_nonlifting,
    t_forces_nonlifting& forces_nonlifting,
    const UVLM::Types::VMopts& options_nonlifting
)
{
    // Generate collocation points info for lifting surfaces
    //  Declaration
    UVLM::Types::VecVecMatrixX zeta_col;
    UVLM::Types::VecVecMatrixX uext_col;
    UVLM::Types::VecVecMatrixX uext_total;
    UVLM::Types::VecVecMatrixX uext_total_col;

    //  Allocation and mapping
    UVLM::Geometry::generate_colocationMesh(zeta, zeta_col);
    UVLM::Geometry::generate_colocationMesh(uext, uext_col);

    UVLM::Types::allocate_VecVecMat(uext_total, uext);
    UVLM::Types::copy_VecVecMat(uext, uext_total);
    UVLM::Types::allocate_VecVecMat(uext_total_col, uext, -1);

    // panel normals lifting surface
    UVLM::Types::VecVecMatrixX normals;
    UVLM::Types::allocate_VecVecMat(normals, zeta_col);   
    UVLM::Types::VecVecMatrixX longitudinals ;
    UVLM::Types::allocate_VecVecMat(longitudinals , zeta_col );
    UVLM::Types::VecVecMatrixX perpendiculars ;
    UVLM::Types::allocate_VecVecMat(perpendiculars , zeta_col ); 
    UVLM::Geometry::generate_surface_vectors(zeta, normals, longitudinals, perpendiculars);


    // total stream velocity
    UVLM::Unsteady::Utils::compute_resultant_grid_velocity
    (
        zeta,
        zeta_dot,
        uext,
        rbm_vel_g,
        uext_total
    );

    UVLM::Geometry::generate_colocationMesh(uext_total, uext_total_col);

    // -------- Phantom Panels -------
      
    // Phantom Cells required if true in flag zeta phantom array
    const bool phantom_cell_required = UVLM::Phantom::check_for_true_in_bool_vec_mat(flag_zeta_phantom);
    
    // Generate Panels, Collocation points and Surface Vec Phantom
    UVLM::Types::VecVecMatrixX zeta_phantom, zeta_star_phantom, zeta_col_phantom,normals_phantom, longitudinals_phantom, perpendiculars_phantom;
    std::cout<<"\n---------CHECK FOR PHANTOM PANELS!---------\n";
    if (phantom_cell_required)
    {
        UVLM::Phantom::create_phantom_zeta(zeta, zeta_phantom, flag_zeta_phantom);
        UVLM::Phantom::create_phantom_zeta_star(zeta_phantom, zeta_star, zeta_star_phantom); 
        UVLM::Geometry::generate_colocationMesh(zeta_phantom, zeta_col_phantom);
        UVLM::Types::allocate_VecVecMat(normals_phantom, zeta_phantom, -1);   
        UVLM::Types::allocate_VecVecMat(longitudinals_phantom , zeta_phantom,-1 );
        UVLM::Types::allocate_VecVecMat(perpendiculars_phantom, zeta_phantom, -1); 
        UVLM::Geometry::generate_surface_vectors(zeta_phantom, normals_phantom, longitudinals_phantom, perpendiculars_phantom);
    }
    // Generate collocation points info and panel vectors for nonlifting bodies
    //  Declaration
    UVLM::Types::VecVecMatrixX zeta_col_nonlifting;
    UVLM::Types::VecVecMatrixX uext_col_nonlifting;
    UVLM::Types::VecVecMatrixX uext_total_nonlifting;
    UVLM::Types::VecVecMatrixX uext_total_col_nonlifting;
    UVLM::Types::VecVecMatrixX u_induced_col_nonlifting;
    
    //  Allocation and mapping
    UVLM::Geometry::generate_colocationMesh(zeta_nonlifting, zeta_col_nonlifting);
    UVLM::Geometry::generate_colocationMesh(uext_nonlifting, uext_col_nonlifting);

    UVLM::Types::allocate_VecVecMat(uext_total_nonlifting, uext_nonlifting);
    UVLM::Types::copy_VecVecMat(uext_nonlifting, uext_total_nonlifting);
    UVLM::Types::allocate_VecVecMat(uext_total_col_nonlifting, uext_nonlifting, -1);	
	UVLM::Types::allocate_VecVecMat(u_induced_col_nonlifting, uext_col_nonlifting);

    // panel normals, longitudinal and perpendicular vectors
    UVLM::Types::VecVecMatrixX normals_nonlifting;
    UVLM::Types::allocate_VecVecMat(normals_nonlifting, zeta_col_nonlifting);
    UVLM::Types::VecVecMatrixX longitudinals_nonlifting;
    UVLM::Types::allocate_VecVecMat(longitudinals_nonlifting, zeta_col_nonlifting);
    UVLM::Types::VecVecMatrixX perpendiculars_nonlifting;
    UVLM::Types::allocate_VecVecMat(perpendiculars_nonlifting, zeta_col_nonlifting);
    UVLM::Geometry::generate_surface_vectors(zeta_nonlifting, normals_nonlifting, longitudinals_nonlifting, perpendiculars_nonlifting);
   
    // ########################################
    const uint n_surf = options.NumSurfaces;
    const uint n_surf_nonlifting = options_nonlifting.NumSurfaces;
    // size of rhs lifting surface 
    uint Ktotal_lifting = UVLM::Matrix::get_total_VecVecMat_size(uext_col);
    uint Ktotal_nonlifting = UVLM::Matrix::get_total_VecVecMat_size(uext_col_nonlifting);
    uint Ktotal_phantom = UVLM::Matrix::get_total_VecVecMat_size(normals_phantom);
    uint Ktotal = Ktotal_lifting + Ktotal_nonlifting;
    if (options.horseshoe)
    {
    //To-Do: Check if special solver for horseshoe needed
    UVLM::Steady::solve_discretised_lifting_and_nonlifting
    (
        options,
        options_nonlifting,
        flightconditions,
        n_surf,
        n_surf_nonlifting,
        Ktotal,
        Ktotal_lifting,
        Ktotal_nonlifting,
        Ktotal_phantom,
        zeta,
        zeta_col,
        zeta_star,
        gamma,
        gamma_star,
        uext_total_col,
        normals,
        longitudinals,
        perpendiculars,
        zeta_nonlifting,
        zeta_col_nonlifting,
        uext_col_nonlifting,
        u_induced_col_nonlifting,
        sigma_nonlifting,
        normals_nonlifting,
        longitudinals_nonlifting,
        perpendiculars_nonlifting,
        zeta_phantom,
        zeta_star_phantom,
        normals_phantom,
        longitudinals_phantom,
        perpendiculars_phantom,
        flag_zeta_phantom
        );
        if (options.Steady) 
        {
            int in_n_rows = -1;
            UVLM::Wake::Horseshoe::circulation_transfer(gamma,
                                                        gamma_star,
                                                        in_n_rows);
        }

        UVLM::Wake::Horseshoe::to_discretised(zeta_star,
                                              gamma_star,
                                              delta_x);
    }
    else
    {
        std::cout << "\n -------------- Vortex ring problems! -------------- \n";
        UVLM::Steady::solve_discretised_lifting_and_nonlifting
        (
        options,
        options_nonlifting,
        flightconditions,
        n_surf,
        n_surf_nonlifting,
        Ktotal,
        Ktotal_lifting,
        Ktotal_nonlifting,
        Ktotal_phantom,
        zeta,
        zeta_col,
        zeta_star,
        gamma,
        gamma_star,
        uext_total_col,
        normals,
        longitudinals,
        perpendiculars,
        zeta_nonlifting,
        zeta_col_nonlifting,
        uext_col_nonlifting,
        u_induced_col_nonlifting,
        sigma_nonlifting,
        normals_nonlifting,
        longitudinals_nonlifting,
        perpendiculars_nonlifting,
        zeta_phantom,
        zeta_star_phantom,
        normals_phantom,
        longitudinals_phantom,
        perpendiculars_phantom,
        flag_zeta_phantom
        );
        
        //To Do Use struct
        /*UVLM::Steady::wake_roll_up_lifting_and_nonlifting
        (
            zeta,
            zeta_col,
            zeta_star,
            gamma,
            gamma_star,
            uext_total_col,
            options,
            flightconditions,
            zeta_nonlifting,
            zeta_col_nonlifting,
            uext_col_nonlifting,
            u_induced_col_nonlifting,
            sigma_nonlifting,
            longitudinals,
            perpendiculars,
            normals,
            longitudinals_nonlifting,
            perpendiculars_nonlifting,
            normals_nonlifting,
            zeta_phantom,
            longitudinals_phantom,
            perpendiculars_phantom,
            normals_phantom,
            options_nonlifting,
            Ktotal,
            Ktotal_lifting,
            Ktotal_nonlifting,
            Ktotal_phantom,
            flag_zeta_phantom
        );*/
    }
    std::cout << "\n Calculate static forces nonlifting!\n";
    UVLM::PostProc::calculate_static_forces_nonlifting_body
    (
    zeta_nonlifting,
    sigma_nonlifting,
    normals_nonlifting,
    longitudinals_nonlifting,
    perpendiculars_nonlifting,
    uext_col_nonlifting,
    u_induced_col_nonlifting,
    forces_nonlifting,
        options_nonlifting,
        flightconditions
    );

    UVLM::PostProc::calculate_static_forces_unsteady
    (
        zeta,
    zeta_dot,
    zeta_star,
    gamma,
    gamma_star,
    uext,
    rbm_vel_g,
    forces,
    options,
            flightconditions
    );
}
/*-----------------------------------------------------------------------------

-----------------------------------------------------------------------------*/
template <typename t_zeta,
          typename t_zeta_col,
          typename t_uext_col,
          typename t_zeta_star,
          typename t_gamma,
          typename t_gamma_star,
          typename t_normals>
void UVLM::Steady::solve_horseshoe
(
    t_zeta& zeta,
    t_zeta_col& zeta_col,
    t_uext_col& uext_col,
    t_zeta_star& zeta_star,
    t_gamma& gamma,
    t_gamma_star& gamma_star,
    t_normals& normals,
    const UVLM::Types::VMopts& options,
    const UVLM::Types::FlightConditions& flightconditions
)
{
    // wake generation for horseshoe initialisation
    UVLM::Wake::Horseshoe::init(zeta,
                                zeta_star,
                                flightconditions);

    const uint n_surf = options.NumSurfaces;
    // size of rhs
    uint Ktotal = UVLM::Matrix::get_total_VecVecMat_size(uext_col);
    // RHS generation
    UVLM::Types::VectorX rhs;
    UVLM::Matrix::RHS(zeta_col,
                      zeta_star,
                      uext_col,
                      gamma_star,
                      normals,
                      options,
                      rhs,
                      Ktotal);

    // AIC generation
    UVLM::Types::MatrixX aic = UVLM::Types::MatrixX::Zero(Ktotal, Ktotal);
    UVLM::Matrix::AIC(zeta,
                      zeta_col,
                      zeta_star,
                      uext_col,
                      normals,
                      options,
                      true,
                      aic);

    UVLM::Types::VectorX gamma_flat;
    UVLM::Matrix::deconstruct_gamma(gamma,
                                    gamma_flat,
                                    zeta_col);

    UVLM::LinearSolver::solve_system
    (
        aic,
        rhs,
        options,
        gamma_flat
    );

    // probably could be done better with a Map
    UVLM::Matrix::reconstruct_gamma(gamma_flat,
                                    gamma,
                                    zeta_col);

    // copy gamma from trailing edge to wake if steady solution
    UVLM::Wake::Horseshoe::circulation_transfer(gamma,
                                                gamma_star);

}



/*-----------------------------------------------------------------------------

-----------------------------------------------------------------------------*/
template <typename t_zeta,
          typename t_zeta_col,
          typename t_uext_col,
          typename t_zeta_star,
          typename t_gamma,
          typename t_gamma_star,
          typename t_normals>
void UVLM::Steady::solve_discretised
(
    t_zeta& zeta,
    t_zeta_col& zeta_col,
    t_uext_col& uext_col,
    t_zeta_star& zeta_star,
    t_gamma& gamma,
    t_gamma_star& gamma_star,
    t_normals& normals,
    const UVLM::Types::VMopts& options,
    const UVLM::Types::FlightConditions& flightconditions
)
{
    const uint n_surf = options.NumSurfaces;
    // size of rhs
    uint Ktotal = UVLM::Matrix::get_total_VecVecMat_size(uext_col);

    UVLM::Types::VectorX rhs;
    UVLM::Types::MatrixX aic = UVLM::Types::MatrixX::Zero(Ktotal, Ktotal);
    // RHS generation
    UVLM::Matrix::RHS(zeta_col,
                      zeta_star,
                      uext_col,
                      gamma_star,
                      normals,
                      options,
                      rhs,
                      Ktotal);

    // AIC generation
    UVLM::Matrix::AIC(zeta,
                      zeta_col,
                      zeta_star,
                      uext_col,
                      normals,
                      options,
                      false,
                      aic);

    // linear system solution
    UVLM::Types::VectorX gamma_flat;
    UVLM::Matrix::deconstruct_gamma(gamma,
                                    gamma_flat,
                                    zeta_col);


    UVLM::LinearSolver::solve_system
    (
        aic,
        rhs,
        options,
        gamma_flat
    );

    // gamma flat to gamma
    // probably could be done better with a Map
    UVLM::Matrix::reconstruct_gamma(gamma_flat,
                                    gamma,
                                    zeta_col);

    // copy gamma from trailing edge to wake
    int in_n_rows = -1;
    // if (!options.Steady) {in_n_rows = 1;}
    // UVLM::Wake::Horseshoe::circulation_transfer(gamma,
    //                                             gamma_star,
    //                                             in_n_rows);
    if (options.Steady) {
        UVLM::Wake::Horseshoe::circulation_transfer(gamma,
                                                gamma_star,
                                                in_n_rows);
    }
}

/*-----------------------------------------------------------------------------

-----------------------------------------------------------------------------*/
template <typename t_zeta,
          typename t_zeta_col,
          typename t_uext_col,
          typename t_sigma,
          typename t_u_induced_col,
          typename t_longitudinals,
          typename t_perpendiculars,
          typename t_normals>
void UVLM::Steady::solve_discretised_nonlifting_body
(
    t_zeta& zeta,
    t_zeta_col zeta_col,
    t_uext_col& uext_col,
    t_sigma& sigma,
    t_u_induced_col&u_induced_col,
    t_longitudinals& longitudinals,
    t_perpendiculars& perpendiculars,
    t_normals& normals,
    const UVLM::Types::VMopts& options,
    const UVLM::Types::FlightConditions& flightconditions
)
{
    const uint n_surf = options.NumSurfaces;
    // size of rhs
    uint Ktotal = UVLM::Matrix::get_total_VecVecMat_size(uext_col);
    UVLM::Types::VectorX rhs;
    UVLM::Types::MatrixX aic_sources_x = UVLM::Types::MatrixX::Zero(Ktotal, Ktotal);
    UVLM::Types::MatrixX aic_sources_y = UVLM::Types::MatrixX::Zero(Ktotal, Ktotal);
    UVLM::Types::MatrixX aic_sources_z = UVLM::Types::MatrixX::Zero(Ktotal, Ktotal);
    // RHS generation
    UVLM::Matrix::RHS_nonlifting_body(uext_col,
                              normals,
                              rhs,
                              Ktotal,
                              n_surf);
    // AIC generation
    UVLM::Matrix::AIC_sources(zeta,
                              zeta_col,
                              longitudinals,
                              perpendiculars,
                              normals,
                              longitudinals,
                              perpendiculars,
                              normals,
                              options,
							  aic_sources_x,
							  aic_sources_y,
							  aic_sources_z);

    // linear system solution
    UVLM::Types::VectorX sigma_flat;
    UVLM::Matrix::deconstruct_gamma(sigma,
                                    sigma_flat,
                                    zeta_col);

    UVLM::LinearSolver::solve_system
    (
        aic_sources_z,
        rhs,
        options,
        sigma_flat
    );

	UVLM::PostProc::calculate_induced_velocity_col(sigma_flat,
												   aic_sources_x,
												   aic_sources_y,
												   aic_sources_z,
												   u_induced_col);

    // probably could be done better with a Map
    UVLM::Matrix::reconstruct_gamma(sigma_flat,
                                    sigma,
                                    uext_col);

}

template <typename t_zeta_lifting,
          typename t_zeta_col_lifting,
          typename t_zeta_star_lifting,
          typename t_gamma_lifting,
          typename t_gamma_star_lifting,
          typename t_uext_col_lifting,
          typename t_surface_vec_lifting,
          typename t_zeta_nonlifting,
          typename t_zeta_col_nonlifting,
          typename t_uext_col_nonlifting,
          typename t_u_induced_col_nonlifting,
          typename t_sigma_nonlifting,
          typename t_surface_vec_nonlifting,
          typename t_zeta_phantom,
          typename t_zeta_star_phantom,
          typename t_surface_vec_phantom,
          typename t_flag_zeta_phantom>
void UVLM::Steady::solve_discretised_lifting_and_nonlifting
(
    const UVLM::Types::VMopts& options,
    const UVLM::Types::VMopts& options_nonlifting,
    const UVLM::Types::FlightConditions& flightconditions,
    const uint n_surf,
    const uint n_surf_nonlifting,
    const uint Ktotal,
    const uint Ktotal_lifting,
    const uint Ktotal_nonlifting,
    const uint Ktotal_phantom,
    t_zeta_lifting& zeta,
    t_zeta_col_lifting& zeta_col,
    t_zeta_star_lifting& zeta_star,
    t_gamma_lifting& gamma,
    t_gamma_star_lifting& gamma_star,
    t_uext_col_lifting& uext_col,
    t_surface_vec_lifting& normals,
    t_surface_vec_lifting& longitudinals,
    t_surface_vec_lifting& perpendiculars,
    t_zeta_nonlifting& zeta_nonlifting,
    t_zeta_col_nonlifting& zeta_col_nonlifting,
    t_uext_col_nonlifting& uext_col_nonlifting,
    t_u_induced_col_nonlifting& u_induced_col_nonlifting,
    t_sigma_nonlifting& sigma_nonlifting,
    t_surface_vec_nonlifting& normals_nonlifting,
    t_surface_vec_nonlifting& longitudinals_nonlifting,
    t_surface_vec_nonlifting& perpendiculars_nonlifting,
    t_zeta_phantom& zeta_phantom,
    t_zeta_star_phantom& zeta_star_phantom,
    t_surface_vec_phantom& normals_phantom,
    t_surface_vec_phantom& longitudinals_phantom,
    t_surface_vec_phantom& perpendiculars_phantom,  
    const t_flag_zeta_phantom& flag_zeta_phantom  
)
{

    // RHS generation
    std::cout << "\n ----------- RHS generation ----------- \n";
    std::cout << " \n --generate RHS lifting -- \n";
    UVLM::Types::VectorX rhs_lifting;
    UVLM::Types::VectorX rhs_nonlifting;
    UVLM::Matrix::RHS(zeta_col,
                      zeta_star,
                      uext_col,
                      gamma_star,
                      normals,
                      options,
                      rhs_lifting,
                      Ktotal_lifting);

    UVLM::Matrix::RHS_nonlifting_body(uext_col_nonlifting,
                                      normals_nonlifting,
                                      rhs_nonlifting,
                                      Ktotal_nonlifting,
                                      n_surf_nonlifting);

    UVLM::Types::VectorX rhs_phantom, rhs;
    rhs_phantom.setZero(Ktotal_phantom);

        UVLM::Types::VectorX rhs_lifting_and_nonlifting = UVLM::Types::join_vectors(rhs_lifting, rhs_nonlifting);
        rhs = UVLM::Types::join_vectors(rhs_lifting_and_nonlifting, rhs_phantom);

    // AIC generation
    std::cout << "\n ----------- AIC generation ----------- \n";    
    UVLM::Types::MatrixX aic_lifting = UVLM::Types::MatrixX::Zero(Ktotal_lifting, Ktotal_lifting);
    UVLM::Types::MatrixX aic_nonlifting_x = UVLM::Types::MatrixX::Zero(Ktotal_nonlifting, Ktotal_nonlifting);
    UVLM::Types::MatrixX aic_nonlifting_y = UVLM::Types::MatrixX::Zero(Ktotal_nonlifting, Ktotal_nonlifting);
    UVLM::Types::MatrixX aic_nonlifting_z = UVLM::Types::MatrixX::Zero(Ktotal_nonlifting, Ktotal_nonlifting);
    
    UVLM::Types::MatrixX aic = UVLM::Types::MatrixX::Zero(Ktotal+Ktotal_phantom, Ktotal+Ktotal_phantom);
    UVLM::Matrix::aic_combined(Ktotal,
                                Ktotal_lifting,
                                Ktotal_nonlifting, 
                                Ktotal_phantom, 
                                options,
                                options_nonlifting,
                                zeta,
                                zeta_col,
                                zeta_star,
                                uext_col,
                                normals,
                                longitudinals,
                                perpendiculars,
                                aic_lifting,
                                zeta_nonlifting,
                                zeta_col_nonlifting,
                                uext_col_nonlifting,
                                normals_nonlifting,
                                longitudinals_nonlifting,
                                perpendiculars_nonlifting, 
                                zeta_phantom,
                                zeta_star_phantom,
                                normals_phantom,
                                longitudinals_phantom,
                                perpendiculars_phantom,      
                                flag_zeta_phantom,      
                                aic_nonlifting_x,
                                aic_nonlifting_y,
                                aic_nonlifting_z,
                                aic);


    // linear system solution
    UVLM::Types::VectorX gamma_and_sigma_flat = UVLM::Types::VectorX::Zero(Ktotal+Ktotal_phantom);
    UVLM::LinearSolver::solve_system
    (
        aic,
        rhs,
        options,
        gamma_and_sigma_flat
    );
    // split gamma and sigma Vector
    UVLM::Types::VectorX gamma_flat = gamma_and_sigma_flat.head(Ktotal_lifting);
    UVLM::Types::VectorX gamma_phantom_flat = gamma_and_sigma_flat.tail(Ktotal_phantom);    
    UVLM::Types::VectorX sigma_flat = gamma_and_sigma_flat.block(Ktotal_lifting, 0, Ktotal_nonlifting, 1);  

    // gamma flat to gamma
    // probably could be done better with a Map
    UVLM::Matrix::reconstruct_gamma(gamma_flat,
                                    gamma,
                                    zeta_col);
    // copy gamma from trailing edge to wake
    int in_n_rows = -1;
    if (options.Steady) {
        UVLM::Wake::Horseshoe::circulation_transfer(gamma,
                                                gamma_star,
                                                in_n_rows);
    }

    // ---- Post-processing nonlifting body ----
	UVLM::PostProc::calculate_induced_velocity_col(sigma_flat,
												   aic_nonlifting_x,
												   aic_nonlifting_y,
												   aic_nonlifting_z,
												   u_induced_col_nonlifting);
   
    UVLM::Matrix::reconstruct_gamma(sigma_flat,
                                    sigma_nonlifting,
                                    zeta_col_nonlifting);
}

template <typename t_zeta,
          typename t_zeta_col,
          typename t_zeta_star,
          typename t_gamma,
          typename t_gamma_star,
          typename t_uext_col,
          typename t_surface_vec>
void UVLM::Steady::wake_roll_up_lifting
(
    t_zeta& zeta,
    t_zeta_col& zeta_col,
    t_zeta_star& zeta_star,
    t_gamma& gamma,
    t_gamma_star& gamma_star,
    t_uext_col& uext_total_col,
    t_surface_vec& normals,
    const UVLM::Types::VMopts& options,
    const UVLM::Types::FlightConditions& flightconditions
)
{
    double zeta_star_norm_first = 0.0;
    double zeta_star_norm_previous = 0.0;
    double zeta_star_norm = 0.0;
    unsigned int N;
    bool convergence;

    UVLM::Types::VecVecMatrixX zeta_star_previous;
    if (options.n_rollup != 0)
    {
        zeta_star_norm_first = UVLM::Types::norm_VecVec_mat(zeta_star);
        zeta_star_norm_previous = zeta_star_norm_first;
        zeta_star_norm = 0.0;
        UVLM::Types::allocate_VecVecMat(zeta_star_previous, zeta_star);
        UVLM::Types::copy_VecVecMat(zeta_star, zeta_star_previous);
    }

    // ROLLUP LOOP--------------------------------------------------------
    for (uint i_rollup=0; i_rollup<options.n_rollup; ++i_rollup)
    {
        // determine convection velocity u_ind
        UVLM::Types::VecVecMatrixX u_ind;
        UVLM::Types::allocate_VecVecMat(u_ind,
                                        zeta_star);
        // induced velocity by vortex rings
        UVLM::BiotSavart::total_induced_velocity_on_wake(
            zeta,
            zeta_star,
            gamma,
            gamma_star,
            u_ind,
            options.ImageMethod,
            options.vortex_radius_wake_ind);

        // Do not move the vertices in the TE
        UVLM::Wake::Discretised::no_movement_of_vortices_at_TE(u_ind);

        // convect based on u_ind for all the grid.
        UVLM::Wake::Discretised::convect(zeta_star,
                                         u_ind,
                                         options.dt);

        // generate AIC again
        if (i_rollup%options.rollup_aic_refresh == 0)
        {
            UVLM::Steady::solve_discretised
            (
                zeta,
                zeta_col,
                uext_total_col,
                zeta_star,
                gamma,
                gamma_star,
                normals,
                options,
                flightconditions
            );
            
         }
        // convergence check -------------------
        zeta_star_norm = UVLM::Types::norm_VecVec_mat(zeta_star);
        convergence = convergence_check_wake(i_rollup,
                                             zeta_star,
                                             zeta_star_previous,
                                             zeta_star_norm_first,
                                             options.rollup_tolerance);
        if (convergence){break;}
        zeta_star_norm_previous = zeta_star_norm;
        UVLM::Types::copy_VecVecMat(zeta_star, zeta_star_previous);
    }
}
template <typename t_zeta,
          typename t_zeta_col,
          typename t_zeta_star,
          typename t_gamma,
          typename t_gamma_star,
          typename t_uext_col,
          typename t_zeta_nonlifting,
          typename t_zeta_col_nonlifting,
          typename t_uext_col_nonlifting,
          typename t_u_induced_col_nonlifting,
          typename t_sigma,
          typename t_surface_vec_lifting,
          typename t_surface_vec_nonlifting,
          typename t_zeta_phantom,
          typename t_surface_vec_phantom,
          typename t_flag_zeta_phantom>
void UVLM::Steady::wake_roll_up_lifting_and_nonlifting
(
    t_zeta& zeta,
    t_zeta_col& zeta_col,
    t_zeta_star& zeta_star,
    t_gamma& gamma,
    t_gamma_star& gamma_star,
    t_uext_col& uext_total_col,
    const UVLM::Types::VMopts& options,
    const UVLM::Types::FlightConditions& flightconditions,
    t_zeta_nonlifting& zeta_nonlifting,
    t_zeta_col_nonlifting& zeta_col_nonlifting,
    t_uext_col_nonlifting& uext_col_nonlifting,
    t_u_induced_col_nonlifting& u_induced_col_nonlifting,
    t_sigma& sigma,
    t_surface_vec_lifting& longitudinals_lifting,
    t_surface_vec_lifting& perpendiculars_lifting,
    t_surface_vec_lifting& normals_lifting,
    t_surface_vec_nonlifting& longitudinals_nonlifting,
    t_surface_vec_nonlifting& perpendiculars_nonlifting,
    t_surface_vec_nonlifting& normals_nonlifting,
    t_zeta_phantom& zeta_phantom,
    t_surface_vec_phantom& longitudinals_phantom,
    t_surface_vec_phantom& perpendiculars_phantom,
    t_surface_vec_phantom& normals_phantom,
    const UVLM::Types::VMopts& options_nonlifting,
    const uint Ktotal,
    const uint Ktotal_lifting,
    const uint Ktotal_nonlifting,
    const uint Ktotal_phantom,
    const t_flag_zeta_phantom& flag_zeta_phantom
)
{
    double zeta_star_norm_first = 0.0;
    double zeta_star_norm_previous = 0.0;
    double zeta_star_norm = 0.0;
    unsigned int N;
    bool convergence;

    UVLM::Types::VecVecMatrixX zeta_star_previous;
    if (options.n_rollup != 0)
    {
        zeta_star_norm_first = UVLM::Types::norm_VecVec_mat(zeta_star);
        zeta_star_norm_previous = zeta_star_norm_first;
        zeta_star_norm = 0.0;

        UVLM::Types::allocate_VecVecMat(zeta_star_previous, zeta_star);
        UVLM::Types::copy_VecVecMat(zeta_star, zeta_star_previous);
    }
    

    // ROLLUP LOOP--------------------------------------------------------
    for (uint i_rollup=0; i_rollup<options.n_rollup; ++i_rollup)
    {
        // determine convection velocity u_ind
        UVLM::Types::VecVecMatrixX u_ind;
        UVLM::Types::allocate_VecVecMat(u_ind,
                                        zeta_star);
        // induced velocity by vortex rings
        UVLM::BiotSavart::total_induced_velocity_on_wake(
            zeta,
            zeta_star,
            gamma,
            gamma_star,
            u_ind,
            options.ImageMethod,
            options.vortex_radius_wake_ind);

        // Get surface vectors of zeta_star (account for points instead of panels)
        UVLM::Types::VecVecMatrixX normals_star;
        UVLM::Types::allocate_VecVecMat(normals_star, zeta_star);   
        UVLM::Types::VecVecMatrixX longitudinals_star;
        UVLM::Types::allocate_VecVecMat(longitudinals_star, zeta_star);
        UVLM::Types::VecVecMatrixX perpendiculars_star;
        UVLM::Types::allocate_VecVecMat(perpendiculars_star , zeta_star); 
        UVLM::Geometry::generate_surface_vectors_wake(zeta_star, normals_star, longitudinals_star, perpendiculars_star);
            
            // Allocate matrices for source influence
        uint Ktotal_star = UVLM::Matrix::get_total_VecVecMat_size(normals_star);
        UVLM::Types::MatrixX u_induced_x = UVLM::Types::MatrixX::Zero(Ktotal_star, Ktotal_nonlifting);
        UVLM::Types::MatrixX u_induced_y = UVLM::Types::MatrixX::Zero(Ktotal_star, Ktotal_nonlifting);
        UVLM::Types::MatrixX u_induced_z = UVLM::Types::MatrixX::Zero(Ktotal_star, Ktotal_nonlifting);

        // Get induced velocities by sources
        UVLM::Matrix::AIC_sources(zeta_nonlifting,
                                    zeta_star,
                                    longitudinals_nonlifting,
                                    perpendiculars_nonlifting,
                                    normals_nonlifting,
                                    longitudinals_star,
                                    perpendiculars_star,
                                    normals_star,
                                    options_nonlifting,
                                    u_induced_x,
                                    u_induced_y,
                                    u_induced_z);
        // add induced velocity by sources
        UVLM::Types::VectorX sigma_flat;
        UVLM::Matrix::deconstruct_gamma(sigma,
                                        sigma_flat,
                                        zeta_col_nonlifting);

        UVLM::Types::VecVecMatrixX u_induced_star_sources;
        UVLM::Types::allocate_VecVecMat(u_induced_star_sources, u_ind);
	    UVLM::PostProc::calculate_induced_velocity_col(sigma_flat,
												       u_induced_x,
												       u_induced_y,
												       u_induced_z,
												       u_induced_star_sources);
        u_ind += u_induced_star_sources;

        // Do not move the vertices in the TE
        UVLM::Wake::Discretised::no_movement_of_vortices_at_TE(u_ind);


        // convect based on u_ind for all the grid.
        UVLM::Wake::Discretised::convect(zeta_star,
                                         u_ind,
                                         options.dt);

        // convergence check -------------------
        zeta_star_norm = UVLM::Types::norm_VecVec_mat(zeta_star);
        convergence = convergence_check_wake(i_rollup,
                                             zeta_star,
                                             zeta_star_previous,
                                             zeta_star_norm_first,
                                             options.rollup_tolerance);
        if (convergence){break;}
        zeta_star_norm_previous = zeta_star_norm;
        UVLM::Types::copy_VecVecMat(zeta_star, zeta_star_previous);
    }
}

template <typename t_zeta_star,
          typename t_zeta_star_previous>       
bool UVLM::Steady::convergence_check_wake
(
    const uint i_rollup,
    t_zeta_star& zeta_star,
    t_zeta_star_previous& zeta_star_previous,
    const double zeta_star_norm_first,
    const double rollup_tolerance
)
{
    if (i_rollup != 0)
    {
        double eps = std::abs(UVLM::Types::norm_VecVec_mat(zeta_star - zeta_star_previous))/zeta_star_norm_first;
        std::cout << "    UVLM: Rollup iteration: " << i_rollup << ". Error: " << eps << std::endl;
        if (eps < rollup_tolerance)
        {
            return true; //convergence check passed --> break
        }
    }
    return false;
    

}
=======
#pragma once

#include "types.h"
#include "constants.h"
#include "triads.h"
#include "mapping.h"
#include "geometry.h"
#include "biotsavart.h"
#include "matrix.h"
#include "phantom.h"
#include "wake.h"
#include "postproc.h"
#include "linear_solver.h"

#include "debugutils.h"

#include <iostream>

// DECLARATIONS
namespace UVLM
{
    namespace Steady
    {
        template <typename t_struct_lifting_surfaces>
        void solver
        (
            t_struct_lifting_surfaces& lifting_surfaces,
            const UVLM::Types::VMopts& options,
            const UVLM::Types::FlightConditions& flightconditions
        );
        template <typename t_struct_nl_body>
        void solver_nonlifting_body
        (
            t_struct_nl_body& nl_body,
            const UVLM::Types::VMopts& options,
            const UVLM::Types::FlightConditions& flightconditions
        );

        template <typename t_struct_lifting_surface,
                  typename t_struct_phantom_surf,
                  typename t_struct_nl_body>
        void solver_lifting_and_nonlifting_bodies
        (
            t_struct_lifting_surface& lifting_surfaces,
            t_struct_phantom_surf& phantom_surfaces,
            const UVLM::Types::VMopts& options,
            const UVLM::Types::FlightConditions& flightconditions,
            t_struct_nl_body& nl_body
        );

        template <typename t_struct_lifting_surface>
        void solve_horseshoe
        (
            t_struct_lifting_surface& lifting_surfaces,
            const UVLM::Types::VMopts& options,
            const UVLM::Types::FlightConditions& flightconditions
        );
        template <typename t_struct_lifting_surface>
        void solve_discretised
        (
            t_struct_lifting_surface& lifting_surfaces,
            const UVLM::Types::VMopts& options
        );
        template <typename t_struct_nl_body>
        void solve_discretised_nonlifting_body
        (
            t_struct_nl_body& nl_body,
            const UVLM::Types::VMopts& options
        );

        template <typename t_struct_lifting_surfaces,
                  typename t_struct_nl_body,
                  typename t_struct_phantom_surf>
        void solve_discretised_lifting_and_nonlifting
        (
            const UVLM::Types::VMopts& options,
            t_struct_lifting_surfaces& lifting_surfaces,
            t_struct_nl_body& nl_body,
            t_struct_phantom_surf& phantom_surfaces
        );

        template <typename t_struct_lifting_surface>
        void wake_roll_up_lifting
        (
            const UVLM::Types::VMopts& options,
            const UVLM::Types::FlightConditions& flightconditions,           
            t_struct_lifting_surface& lifting_surfaces
        );
        template <typename t_struct_lifting_surface,
                  typename t_struct_nonlifting_surface>
        void wake_roll_up
        (
            const UVLM::Types::VMopts& options,
            const UVLM::Types::FlightConditions& flightconditions,            
            t_struct_lifting_surface& lifting_surfaces,
            t_struct_nonlifting_surface& nl_body
        );

        template <typename t_zeta_star,
                  typename t_zeta_star_previous>       
        bool convergence_check_wake
        (
            const uint i_rollup,
            t_zeta_star& zeta_star,
            t_zeta_star_previous& zeta_star_previous,
            const double zeta_star_norm_first,
            const double rollup_tolerance
        );
    }
}

/*-----------------------------------------------------------------------------

-----------------------------------------------------------------------------*/
template <typename t_struct_lifting_surfaces>
void UVLM::Steady::solver
(
    t_struct_lifting_surfaces& lifting_surfaces,
    const UVLM::Types::VMopts& options,
    const UVLM::Types::FlightConditions& flightconditions
)
{
    lifting_surfaces.get_surface_parameters();    

     // total stream velocity
     //TO-DO: Adjust for nonlifting bodies as well! and create function in combination with uext_total_col
    UVLM::Unsteady::Utils::compute_resultant_grid_velocity
    (
        lifting_surfaces.zeta,
        lifting_surfaces.zeta_dot,
        lifting_surfaces.u_ext,
        options.rbm_vel_g,
        lifting_surfaces.uext_total
    );

    UVLM::Geometry::generate_colocationMesh(lifting_surfaces.uext_total, lifting_surfaces.uext_total_col);

    // if options.horseshoe, it is finished.
    if (options.horseshoe)
    {
        // solve the steady horseshoe problem
        UVLM::Steady::solve_horseshoe
        (
            lifting_surfaces,
            options,
            flightconditions
        );

        UVLM::PostProc::calculate_static_forces
        (
            lifting_surfaces.zeta,
            lifting_surfaces.zeta_star,
            lifting_surfaces.gamma,
            lifting_surfaces.gamma_star,
            lifting_surfaces.uext_total,
            lifting_surfaces.forces,
            options,
            flightconditions
        );
        
        double delta_x = options.dt * UVLM::Types::norm_Vec(lifting_surfaces.u_ext[0][0](0,0),
                                                            lifting_surfaces.u_ext[0][1](0,0),
                                                            lifting_surfaces.u_ext[0][2](0,0));
        UVLM::Wake::Horseshoe::to_discretised(lifting_surfaces.zeta_star,
                                              lifting_surfaces.gamma_star,
                                              delta_x);
        return;
    }


    // create Wake
    // UVLM::Wake::Horseshoe::init(zeta, zeta_star, flightconditions);
    // UVLM::Wake::Horseshoe::to_discretised(zeta_star,
    //                                       gamma_star,
    //                                       delta_x);

    UVLM::Steady::solve_discretised
    (
        lifting_surfaces,
        options
    );
    
    UVLM::Steady::wake_roll_up_lifting
    (
        options,
        flightconditions,
        lifting_surfaces
    );
    UVLM::PostProc::calculate_static_forces_unsteady
    (
        lifting_surfaces.zeta,
        lifting_surfaces.zeta_dot,
        lifting_surfaces.zeta_star,
        lifting_surfaces.gamma,
        lifting_surfaces.gamma_star,
        lifting_surfaces.u_ext,
        options.rbm_vel_g,
        lifting_surfaces.forces,
        options,
        flightconditions
    );
}

/*-----------------------------------------------------------------------------

-----------------------------------------------------------------------------*/
template <typename t_struct_nl_body>
void UVLM::Steady::solver_nonlifting_body
(
    t_struct_nl_body& nl_body,
    const UVLM::Types::VMopts& options,
    const UVLM::Types::FlightConditions& flightconditions
)
{    
    nl_body.get_surface_parameters();
    UVLM::Steady::solve_discretised_nonlifting_body
    (
        nl_body,
        options
    );
    // export_data_to_csv_file("zeta_x.csv", nl_body.zeta[0][0]);
    // export_data_to_csv_file("zeta_x_col.csv", nl_body.zeta_col[0][0]);

    UVLM::PostProc::calculate_static_forces_nonlifting_body
    (
        nl_body,
        flightconditions
    );
}

/*-----------------------------------------------------------------------------

-----------------------------------------------------------------------------*/
template <typename t_struct_lifting_surface,
          typename t_struct_phantom_surf,
          typename t_struct_nl_body>
void UVLM::Steady::solver_lifting_and_nonlifting_bodies
(
    t_struct_lifting_surface& lifting_surfaces,
    t_struct_phantom_surf& phantom_surfaces,
    const UVLM::Types::VMopts& options,
    const UVLM::Types::FlightConditions& flightconditions,
    t_struct_nl_body& nl_body
)
{
    // Lifting surfaces
    lifting_surfaces.get_surface_parameters();    
     // total stream velocity
     //TO-DO: Adjust for nonlifting bodies as well and put into function in struct???
    UVLM::Unsteady::Utils::compute_resultant_grid_velocity
    (
        lifting_surfaces.zeta,
        lifting_surfaces.zeta_dot,
        lifting_surfaces.u_ext,
        options.rbm_vel_g,
        lifting_surfaces.uext_total
    );
    UVLM::Geometry::generate_colocationMesh(lifting_surfaces.uext_total, lifting_surfaces.uext_total_col);

    // -------- Phantom Panels -------   
    phantom_surfaces.get_surface_parameters();
    phantom_surfaces.update_wake(lifting_surfaces.zeta_star);
    nl_body.get_surface_parameters();

    // ########################################
    //To-Do: Check if special solver for horseshoe needed
    UVLM::Steady::solve_discretised_lifting_and_nonlifting
    (
        options,
        lifting_surfaces,
        nl_body,
        phantom_surfaces
    );

    UVLM::PostProc::calculate_static_forces_nonlifting_body
    (
        nl_body,
        flightconditions
    );

   UVLM::PostProc::calculate_static_forces_unsteady
    (
        lifting_surfaces.zeta,
        lifting_surfaces.zeta_dot,
        lifting_surfaces.zeta_star,
        lifting_surfaces.gamma,
        lifting_surfaces.gamma_star,
        lifting_surfaces.u_ext,
        options.rbm_vel_g,
        lifting_surfaces.forces,
        options,
        flightconditions
    );
}


/*-----------------------------------------------------------------------------

-----------------------------------------------------------------------------*/
template <typename t_struct_lifting_surface>
void UVLM::Steady::solve_horseshoe
(
    t_struct_lifting_surface& lifting_surfaces,
    const UVLM::Types::VMopts& options,
    const UVLM::Types::FlightConditions& flightconditions
)
{
    // wake generation for horseshoe initialisation
    UVLM::Wake::Horseshoe::init(lifting_surfaces.zeta,
                                lifting_surfaces.zeta_star,
                                flightconditions);
    lifting_surfaces.get_aerodynamic_solver_inputs(options);

    UVLM::Types::VectorX gamma_flat;
    UVLM::Matrix::deconstruct_gamma(lifting_surfaces.gamma,
                                    gamma_flat,
                                    lifting_surfaces.zeta_col);

    UVLM::LinearSolver::solve_system
    (
        lifting_surfaces.aic,
        lifting_surfaces.rhs,
        options,
        gamma_flat
    );

    // probably could be done better with a Map
    UVLM::Matrix::reconstruct_gamma(gamma_flat,
                                    lifting_surfaces.gamma,
                                    lifting_surfaces.zeta_col);

    // copy gamma from trailing edge to wake if steady solution
    UVLM::Wake::Horseshoe::circulation_transfer(lifting_surfaces.gamma,
                                                lifting_surfaces.gamma_star);

}



/*-----------------------------------------------------------------------------

-----------------------------------------------------------------------------*/
template <typename t_struct_lifting_surface>
void UVLM::Steady::solve_discretised
(
    t_struct_lifting_surface& lifting_surfaces,
    const UVLM::Types::VMopts& options
)
{
    lifting_surfaces.get_aerodynamic_solver_inputs(options);

    // linear system solution
    UVLM::Types::VectorX gamma_flat;
    UVLM::Matrix::deconstruct_gamma(lifting_surfaces.gamma,
                                    gamma_flat,
                                    lifting_surfaces.zeta_col);

    // export_data_to_csv_file("AIC_wing_only.csv",
    //                         aic);
    UVLM::LinearSolver::solve_system
    (
        lifting_surfaces.aic,
        lifting_surfaces.rhs,
        options,
        gamma_flat
    );

    // gamma flat to gamma
    // probably could be done better with a Map
    UVLM::Matrix::reconstruct_gamma(gamma_flat,
                                    lifting_surfaces.gamma,
                                    lifting_surfaces.zeta_col);

    if (options.Steady) 
    {
        // copy gamma from trailing edge to wake
        int in_n_rows = -1;
        UVLM::Wake::Horseshoe::circulation_transfer(lifting_surfaces.gamma,
                                                lifting_surfaces.gamma_star,
                                                in_n_rows);
    }
}

/*-----------------------------------------------------------------------------

-----------------------------------------------------------------------------*/
template <typename t_struct_nl_body>
void UVLM::Steady::solve_discretised_nonlifting_body
(
    t_struct_nl_body& nl_body,
    const UVLM::Types::VMopts& options
)
{
    // Get AIC and RHS 
    nl_body.get_aerodynamic_solver_inputs();
    //std::cout << "\nAIC Z = " << nl_body.aic_sources_z;
    // linear system solution
    UVLM::Types::VectorX sigma_flat;
    UVLM::Matrix::deconstruct_gamma(nl_body.sigma,
                                    sigma_flat,
                                    nl_body.zeta_col);


    UVLM::LinearSolver::solve_system
    (
        nl_body.aic_sources_z,
        nl_body.rhs,
        options,
        sigma_flat
    );

	UVLM::PostProc::calculate_induced_velocity_col(sigma_flat,
												   nl_body.aic_sources_x,
												   nl_body.aic_sources_y,
												   nl_body.aic_sources_z,
												   nl_body.u_induced_col);
    // probably could be done better with a Map
    UVLM::Matrix::reconstruct_gamma(sigma_flat,
                                    nl_body.sigma,
                                    nl_body.uext_col);

}
template <typename t_struct_lifting_surfaces,
            typename t_struct_nl_body,
            typename t_struct_phantom_surf>
void UVLM::Steady::solve_discretised_lifting_and_nonlifting
(
    const UVLM::Types::VMopts& options,
    t_struct_lifting_surfaces& lifting_surfaces,
    t_struct_nl_body& nl_body,
    t_struct_phantom_surf& phantom_surfaces
)
{
    // Setup Lifting and Lifting Surfaces
    lifting_surfaces.get_aerodynamic_solver_inputs(options);
    nl_body.get_aerodynamic_solver_inputs();

    // RHS generation
    // Create RHS phantom and merge all RHS vectors
    UVLM::Types::VectorX rhs_phantom;
    rhs_phantom.setZero(phantom_surfaces.Ktotal);

    UVLM::Types::VectorX rhs_lifting_and_nonlifting = UVLM::Types::join_vectors(lifting_surfaces.rhs, nl_body.rhs);
    UVLM::Types::VectorX rhs = UVLM::Types::join_vectors(rhs_lifting_and_nonlifting, rhs_phantom);
    uint Ktotal = nl_body.Ktotal + lifting_surfaces.Ktotal + phantom_surfaces.Ktotal;

    // AIC generation
    UVLM::Types::MatrixX aic = UVLM::Types::MatrixX::Zero(Ktotal, Ktotal);
    UVLM::Matrix::aic_combined(lifting_surfaces,
                                nl_body, 
                                phantom_surfaces,   
                                aic,
                                options);

    // linear system solution
    UVLM::Types::VectorX gamma_and_sigma_flat = UVLM::Types::VectorX::Zero(Ktotal);
    UVLM::LinearSolver::solve_system
    (
        aic,
        rhs,
        options,
        gamma_and_sigma_flat
    );
    
    /*export_data_to_csv_file("Gamma_and_Sigma_interference_flat.csv",
                            gamma_and_sigma_flat);*/
    // split gamma and sigma Vector
    UVLM::Types::VectorX gamma_flat = gamma_and_sigma_flat.head(lifting_surfaces.Ktotal);
    UVLM::Types::VectorX gamma_phantom_flat = gamma_and_sigma_flat.tail(phantom_surfaces.Ktotal);    
    UVLM::Types::VectorX sigma_flat = gamma_and_sigma_flat.block(lifting_surfaces.Ktotal, 0, nl_body.Ktotal, 1);  

    // gamma flat to gamma
    // probably could be done better with a Map
    UVLM::Matrix::reconstruct_gamma(gamma_flat,
                                    lifting_surfaces.gamma,
                                    lifting_surfaces.zeta_col);
  
    if (options.Steady) 
    {  
        // copy gamma from trailing edge to wake
        int in_n_rows = -1;
        UVLM::Wake::Horseshoe::circulation_transfer(lifting_surfaces.gamma,
                                                    lifting_surfaces.gamma_star,
                                                    in_n_rows);
    }

    // ---- Post-processing nonlifting body ----
	UVLM::PostProc::calculate_induced_velocity_col(sigma_flat,
												   nl_body.aic_sources_x,
												   nl_body.aic_sources_y,
												   nl_body.aic_sources_z,
												   nl_body.u_induced_col);
   
    UVLM::Matrix::reconstruct_gamma(sigma_flat,
                                    nl_body.sigma,
                                    nl_body.zeta_col);
}

template <typename t_struct_lifting_surface>
void UVLM::Steady::wake_roll_up_lifting
(
    const UVLM::Types::VMopts& options,
    const UVLM::Types::FlightConditions& flightconditions,
    t_struct_lifting_surface& lifting_surfaces
)
{
    // TODO: Combine with wake_roll_up
    double zeta_star_norm_first = 0.0;
    double zeta_star_norm_previous = 0.0;
    double zeta_star_norm = 0.0;
    bool convergence;

    UVLM::Types::VecVecMatrixX zeta_star_previous;
    if (options.n_rollup != 0)
    {
        zeta_star_norm_first = UVLM::Types::norm_VecVec_mat(lifting_surfaces.zeta_star);
        zeta_star_norm_previous = zeta_star_norm_first;
        zeta_star_norm = 0.0;
        UVLM::Types::allocate_VecVecMat(zeta_star_previous, lifting_surfaces.zeta_star);
        UVLM::Types::copy_VecVecMat(lifting_surfaces.zeta_star, zeta_star_previous);
    }

    // ROLLUP LOOP--------------------------------------------------------
    for (uint i_rollup=0; i_rollup<options.n_rollup; ++i_rollup)
    {
        // determine convection velocity u_ind
        UVLM::Types::VecVecMatrixX u_ind;
        UVLM::Types::allocate_VecVecMat(u_ind,
                                        lifting_surfaces.zeta_star);
        // induced velocity by vortex rings
        UVLM::BiotSavart::total_induced_velocity_on_wake(
            lifting_surfaces.zeta,
            lifting_surfaces.zeta_star,
            lifting_surfaces.gamma,
            lifting_surfaces.gamma_star,
            u_ind,
            options.ImageMethod,
            options.vortex_radius_wake_ind);

        // Do not move the vertices in the TE
        UVLM::Wake::Discretised::no_movement_of_vortices_at_TE(u_ind);

        // convect based on u_ind for all the grid.
        UVLM::Wake::Discretised::convect(lifting_surfaces.zeta_star,
                                         u_ind,
                                         options.dt);

        // generate AIC again
        if (i_rollup%options.rollup_aic_refresh == 0)
        {
            UVLM::Steady::solve_discretised
            (
                lifting_surfaces,
                options
            );
            
         }
        // convergence check -------------------
        zeta_star_norm = UVLM::Types::norm_VecVec_mat(lifting_surfaces.zeta_star);
        convergence = convergence_check_wake(i_rollup,
                                             lifting_surfaces.zeta_star,
                                             zeta_star_previous,
                                             zeta_star_norm_first,
                                             options.rollup_tolerance);
        if (convergence){break;}
        zeta_star_norm_previous = zeta_star_norm;
        UVLM::Types::copy_VecVecMat(lifting_surfaces.zeta_star, zeta_star_previous);
    }
}
template <typename t_struct_lifting_surface,
          typename t_struct_nonlifting_surface>
void UVLM::Steady::wake_roll_up
(
    const UVLM::Types::VMopts& options,
    const UVLM::Types::FlightConditions& flightconditions,
    t_struct_lifting_surface& lifting_surfaces,
    t_struct_nonlifting_surface& nl_body
)
{
    double zeta_star_norm_first = 0.0;
    double zeta_star_norm_previous = 0.0;
    double zeta_star_norm = 0.0;
    unsigned int N;
    bool convergence;
    int n_rollup = options.n_rollup;
    UVLM::Types::VecVecMatrixX zeta_star_previous;
    if (n_rollup != 0)
    {
        zeta_star_norm_first = UVLM::Types::norm_VecVec_mat(lifting_surfaces.zeta_star);
        zeta_star_norm_previous = zeta_star_norm_first;
        zeta_star_norm = 0.0;
        zeta_star_previous = UVLM::Types::allocate_VecVecMat(lifting_surfaces.zeta_star); 
        UVLM::Types::copy_VecVecMat(lifting_surfaces.zeta_star, zeta_star_previous);
    }
    
    // ROLLUP LOOP--------------------------------------------------------
    for (uint i_rollup=0; i_rollup<n_rollup; ++i_rollup)
    {

        // determine convection velocity u_ind from lifting surfaces
        UVLM::Types::VecVecMatrixX u_ind;
        UVLM::Types::allocate_VecVecMat(u_ind, lifting_surfaces.zeta_star);
        
        // induced velocity by vortex rings
        UVLM::BiotSavart::total_induced_velocity_on_wake(
            lifting_surfaces.zeta,
            lifting_surfaces.zeta_star,
            lifting_surfaces.gamma,
            lifting_surfaces.gamma_star,
            u_ind,
            options.ImageMethod,
            options.vortex_radius_wake_ind);

        if (!options.only_lifting)
        {
            // Get surface vectors of zeta_star (account for points instead of panels)
            // determine convection velocity u_ind from non lifting surfaces
            UVLM::Types::VecVecMatrixX normals_star, longitudinals_star, perpendiculars_star;
            
            UVLM::Types::allocate_VecVecMat(normals_star, lifting_surfaces.zeta_star);
            UVLM::Types::allocate_VecVecMat(longitudinals_star, lifting_surfaces.zeta_star);
            UVLM::Types::allocate_VecVecMat(perpendiculars_star, lifting_surfaces.zeta_star);
            UVLM::Geometry::generate_surface_vectors_wake(lifting_surfaces.zeta_star, normals_star, longitudinals_star, perpendiculars_star);
                
            // Allocate matrices for source influence
            uint Ktotal_star = UVLM::Matrix::get_total_VecVecMat_size(normals_star);
            UVLM::Types::MatrixX u_induced_x = UVLM::Types::MatrixX::Zero(Ktotal_star, nl_body.Ktotal);
            UVLM::Types::MatrixX u_induced_y = UVLM::Types::MatrixX::Zero(Ktotal_star, nl_body.Ktotal);
            UVLM::Types::MatrixX u_induced_z = UVLM::Types::MatrixX::Zero(Ktotal_star, nl_body.Ktotal);

            // Get induced velocities by sources
            UVLM::Matrix::AIC_sources(nl_body.zeta,
                                        lifting_surfaces.zeta_star,
                                        nl_body.longitudinals,
                                        nl_body.perpendiculars,
                                        nl_body.normals,
                                        longitudinals_star,
                                        perpendiculars_star,
                                        normals_star,
                                        u_induced_x,
                                        u_induced_y,
                                        u_induced_z);
            // add induced velocity by sources
            UVLM::Types::VectorX sigma_flat;
            UVLM::Matrix::deconstruct_gamma(nl_body.sigma,
                                            sigma_flat,
                                            nl_body.zeta_col);

            UVLM::Types::VecVecMatrixX u_induced_star_sources;
            UVLM::Types::allocate_VecVecMat(u_induced_star_sources, u_ind);
	    UVLM::PostProc::calculate_induced_velocity_col(sigma_flat,
												       u_induced_x,
												       u_induced_y,
                                                        u_induced_z,
                                                        u_induced_star_sources);
            u_ind += u_induced_star_sources;
        }

        // Do not move the vertices in the TE
        UVLM::Wake::Discretised::no_movement_of_vortices_at_TE(u_ind);


        // convect based on u_ind for all the grid.
        UVLM::Wake::Discretised::convect(lifting_surfaces.zeta_star,
                                         u_ind,
                                         options.dt);

        // convergence check -------------------
        zeta_star_norm = UVLM::Types::norm_VecVec_mat(lifting_surfaces.zeta_star);
        convergence = convergence_check_wake(i_rollup,
                                             lifting_surfaces.zeta_star,
                                             zeta_star_previous,
                                             zeta_star_norm_first,
                                             options.rollup_tolerance);
        if (convergence){break;}
        zeta_star_norm_previous = zeta_star_norm;
        UVLM::Types::copy_VecVecMat(lifting_surfaces.zeta_star, zeta_star_previous);
    }
}

template <typename t_zeta_star,
          typename t_zeta_star_previous>       
bool UVLM::Steady::convergence_check_wake
(
    const uint i_rollup,
    t_zeta_star& zeta_star,
    t_zeta_star_previous& zeta_star_previous,
    const double zeta_star_norm_first,
    const double rollup_tolerance
)
{
    if (i_rollup != 0)
    {
        double eps = std::abs(UVLM::Types::norm_VecVec_mat(zeta_star - zeta_star_previous))/zeta_star_norm_first;
        std::cout << "    UVLM: Rollup iteration: " << i_rollup << ". Error: " << eps << std::endl;
        if (eps < rollup_tolerance)
        {
            return true; //convergence check passed --> break
        }
    }
    return false;
}
>>>>>>> 7ea17856
<|MERGE_RESOLUTION|>--- conflicted
+++ resolved
@@ -1,2224 +1,702 @@
-<<<<<<< HEAD
-#pragma once
-
-#include "types.h"
-#include "constants.h"
-#include "triads.h"
-#include "mapping.h"
-#include "geometry.h"
-#include "biotsavart.h"
-#include "matrix.h"
-#include "phantom.h"
-#include "wake.h"
-#include "postproc.h"
-#include "linear_solver.h"
-
-#include "debugutils.h"
-
-#include <iostream>
-
-// DECLARATIONS
-namespace UVLM
-{
-    namespace Steady
-    {
-        template <typename t_zeta,
-                  typename t_zeta_dot,
-                  typename t_uext,
-                  typename t_zeta_star,
-                  typename t_gamma,
-                  typename t_gamma_star,
-                  typename t_forces,
-                  typename t_rbm_vel_g,
-                  typename t_centre_rot_g>
-        void solver
-        (
-            t_zeta& zeta,
-            t_zeta_dot& zeta_dot,
-            t_uext& uext,
-            t_zeta_star& zeta_star,
-            t_gamma& gamma,
-            t_gamma_star& gamma_star,
-            t_forces& forces,
-            t_rbm_vel_g& rbm_vel_g,
-            t_centre_rot_g& centre_rot_g,
-            const UVLM::Types::VMopts& options,
-            const UVLM::Types::FlightConditions& flightconditions
-        );
-        template <typename t_zeta,
-                  typename t_uext,
-                  typename t_sigma,
-                  typename t_forces>
-        void solver_nonlifting_body
-        (
-            t_zeta& zeta,
-            t_uext& uext,
-            t_sigma& sigma,
-            t_forces& forces,
-            const UVLM::Types::VMopts& options,
-            const UVLM::Types::FlightConditions& flightconditions
-        );
-
-        template <typename t_zeta,
-                  typename t_zeta_dot,
-                  typename t_uext,
-                  typename t_zeta_star,
-                  typename t_gamma,
-                  typename t_gamma_star,
-                  typename t_forces,
-                  typename t_flag_zeta_phantom,
-                  typename t_rbm_vel_g,
-                  typename t_zeta_nonlifting,
-                  typename t_uext_nonlifting,
-                  typename t_sigma_nonlifting,
-                  typename t_forces_nonlifting>
-        void solver_lifting_and_nonlifting_bodies
-        (
-            t_zeta& zeta,
-            t_zeta_dot& zeta_dot,
-            t_uext& uext,
-            t_zeta_star& zeta_star,
-            t_gamma& gamma,
-            t_gamma_star& gamma_star,
-            t_forces& forces,
-            t_flag_zeta_phantom& flag_zeta_phantom,
-            t_rbm_vel_g& rbm_vel_g,
-            const UVLM::Types::VMopts& options,
-            const UVLM::Types::FlightConditions& flightconditions,
-            t_zeta_nonlifting& zeta_nonlifting,
-            t_uext_nonlifting& uext_nonlifting,
-            t_sigma_nonlifting& sigma_nonlifting,
-            t_forces_nonlifting& forces_nonlifting,
-            const UVLM::Types::VMopts& options_nonlifting
-        );
-        template <typename t_zeta,
-                  typename t_zeta_col,
-                  typename t_uext_col,
-                  typename t_zeta_star,
-                  typename t_gamma,
-                  typename t_gamma_star,
-                  typename t_normals>
-        void solve_horseshoe
-        (
-            t_zeta& zeta,
-            t_zeta_col& zeta_col,
-            t_uext_col& uext_col,
-            t_zeta_star& zeta_star,
-            t_gamma& gamma,
-            t_gamma_star& gamma_star,
-            t_normals& normals,
-            const UVLM::Types::VMopts& options,
-            const UVLM::Types::FlightConditions& flightconditions
-        );
-        template <typename t_zeta,
-                  typename t_zeta_col,
-                  typename t_uext_col,
-                  typename t_zeta_star,
-                  typename t_gamma,
-                  typename t_gamma_star,
-                  typename t_normals>
-        void solve_discretised
-        (
-            t_zeta& zeta,
-            t_zeta_col& zeta_col,
-            t_uext_col& uext_col,
-            t_zeta_star& zeta_star,
-            t_gamma& gamma,
-            t_gamma_star& gamma_star,
-            t_normals& normals,
-            const UVLM::Types::VMopts& options,
-            const UVLM::Types::FlightConditions& flightconditions
-        );
-        template <typename t_zeta,
-                  typename t_zeta_col,
-                  typename t_uext_col,
-                  typename t_sigma,
-                  typename t_u_induced_col,
-                  typename t_longitudinals,
-                  typename t_perpendiculars,
-                  typename t_normals>
-        void solve_discretised_nonlifting_body
-        (
-            t_zeta& zeta,
-            t_zeta_col zeta_col,
-            t_uext_col& uext_col,
-            t_sigma& sigma,
-			t_u_induced_col&u_induced_col,
-            t_longitudinals& longitudinals,
-            t_perpendiculars& perpendiculars,
-            t_normals& normals,
-            const UVLM::Types::VMopts& options,
-            const UVLM::Types::FlightConditions& flightconditions
-        );
-
-
-        template <typename t_zeta_lifting,
-                  typename t_zeta_col_lifting,
-                  typename t_zeta_star_lifting,
-                  typename t_gamma_lifting,
-                  typename t_gamma_star_lifting,
-                  typename t_uext_col_lifting,
-                  typename t_surface_vec_lifting,
-                  typename t_zeta_nonlifting,
-                  typename t_zeta_col_nonlifting,
-                  typename t_uext_col_nonlifting,
-                  typename t_u_induced_col_nonlifting,
-                  typename t_sigma_nonlifting,
-                  typename t_surface_vec_nonlifting,
-                  typename t_zeta_phantom,
-                  typename t_zeta_star_phantom,
-                  typename t_surface_vec_phantom,
-                  typename t_flag_zeta_phantom>
-        void solve_discretised_lifting_and_nonlifting
-        (
-            const UVLM::Types::VMopts& options,
-            const UVLM::Types::VMopts& options_nonlifting,
-            const UVLM::Types::FlightConditions& flightconditions,
-            const uint n_surf,
-            const uint n_surf_nonlifting,
-            const uint Ktotal,
-            const uint Ktotal_lifting,
-            const uint Ktotal_nonlifting,
-            const uint Ktotal_phantom,
-            t_zeta_lifting& zeta,
-            t_zeta_col_lifting& zeta_col,
-            t_zeta_star_lifting& zeta_star,
-            t_gamma_lifting& gamma,
-            t_gamma_star_lifting& gamma_star,
-            t_uext_col_lifting& uext_col,
-            t_surface_vec_lifting& normals,
-            t_surface_vec_lifting& longitudinals,
-            t_surface_vec_lifting& perpendiculars,
-            t_zeta_nonlifting& zeta_nonlifting,
-            t_zeta_col_nonlifting& zeta_col_nonlifting,
-            t_uext_col_nonlifting& uext_col_nonlifting,
-            t_u_induced_col_nonlifting& u_induced_col_nonlifting,
-            t_sigma_nonlifting& sigma_nonlifting,
-            t_surface_vec_nonlifting& normals_nonlifting,
-            t_surface_vec_nonlifting& longitudinals_nonlifting,
-            t_surface_vec_nonlifting& perpendiculars_nonlifting,
-            t_zeta_phantom& zeta_phantom,
-            t_zeta_star_phantom& zeta_star_phantom,
-            t_surface_vec_phantom& normals_phantom,
-            t_surface_vec_phantom& longitudinals_phantom,
-            t_surface_vec_phantom& perpendiculars_phantom,  
-            const t_flag_zeta_phantom& flag_zeta_phantom 
-        );
-
-        template <typename t_zeta,
-                  typename t_zeta_col,
-                  typename t_zeta_star,
-                  typename t_gamma,
-                  typename t_gamma_star,
-                  typename t_uext_col,
-          typename t_surface_vec>
-        void wake_roll_up_lifting
-        (
-            t_zeta& zeta,
-            t_zeta_col& zeta_col,
-            t_zeta_star& zeta_star,
-            t_gamma& gamma,
-            t_gamma_star& gamma_star,
-            t_uext_col& uext_total_col,
-            t_surface_vec& normals,
-            const UVLM::Types::VMopts& options,
-            const UVLM::Types::FlightConditions& flightconditions
-        );
-
-        template <typename t_zeta,
-                  typename t_zeta_col,
-                  typename t_zeta_star,
-                  typename t_gamma,
-                  typename t_gamma_star,
-                  typename t_uext_col,
-                  typename t_zeta_nonlifting,
-                  typename t_zeta_col_nonlifting,
-                  typename t_uext_col_nonlifting,
-                  typename t_u_induced_col_nonlifting,
-                  typename t_sigma,
-                  typename t_surface_vec_lifting,
-                  typename t_surface_vec_nonlifting,
-                  typename t_zeta_phantom,
-                  typename t_surface_vec_phantom,
-                  typename t_flag_zeta_phantom>
-        void wake_roll_up_lifting_and_nonlifting
-        (    
-            t_zeta& zeta,
-            t_zeta_col& zeta_col,
-            t_zeta_star& zeta_star,
-            t_gamma& gamma,
-            t_gamma_star& gamma_star,
-            t_uext_col& uext_total_col,
-            const UVLM::Types::VMopts& options,
-            const UVLM::Types::FlightConditions& flightconditions,
-            t_zeta_nonlifting& zeta_nonlifting,
-            t_zeta_col_nonlifting& zeta_col_nonlifting,
-            t_uext_col_nonlifting& uext_col_nonlifting,
-            t_u_induced_col_nonlifting& u_induced_col_nonlifting,
-            t_sigma& sigma,
-            t_surface_vec_lifting& longitudinals_lifting,
-            t_surface_vec_lifting& perpendiculars_lifting,
-            t_surface_vec_lifting& normals_lifting,
-            t_surface_vec_nonlifting& longitudinals_nonlifting,
-            t_surface_vec_nonlifting& perpendiculars_nonlifting,
-            t_surface_vec_nonlifting& normals_nonlifting,
-            t_zeta_phantom& zeta_phantom,
-            t_surface_vec_phantom& longitudinals_phantom,
-            t_surface_vec_phantom& perpendiculars_phantom,
-            t_surface_vec_phantom& normals_phantom,
-            const UVLM::Types::VMopts& options_nonlifting,
-            const uint Ktotal,
-            const uint Ktotal_lifting,
-            const uint Ktotal_nonlifting,
-            const uint Ktotal_phantom,
-            const t_flag_zeta_phantom& flag_zeta_phantom
-        );
-
-        template <typename t_zeta_star,
-                  typename t_zeta_star_previous>       
-        bool convergence_check_wake
-        (
-            const uint i_rollup,
-            t_zeta_star& zeta_star,
-            t_zeta_star_previous& zeta_star_previous,
-            const double zeta_star_norm_first,
-            const double rollup_tolerance
-        );
-    }
-}
-
-/*-----------------------------------------------------------------------------
-
------------------------------------------------------------------------------*/
-template <typename t_zeta,
-          typename t_zeta_dot,
-          typename t_uext,
-          typename t_zeta_star,
-          typename t_gamma,
-          typename t_gamma_star,
-          typename t_forces,
-          typename t_rbm_vel_g,
-          typename t_centre_rot_g>
-void UVLM::Steady::solver
-(
-    t_zeta& zeta,
-    t_zeta_dot& zeta_dot,
-    t_uext& uext,
-    t_zeta_star& zeta_star,
-    t_gamma& gamma,
-    t_gamma_star& gamma_star,
-    t_forces& forces,
-    t_rbm_vel_g& rbm_vel_g,
-    t_centre_rot_g& centre_rot_g,
-    const UVLM::Types::VMopts& options,
-    const UVLM::Types::FlightConditions& flightconditions
-)
-{
-    // Generate collocation points info
-    //  Declaration
-    UVLM::Types::VecVecMatrixX zeta_col;
-    UVLM::Types::VecVecMatrixX uext_col;
-    UVLM::Types::VecVecMatrixX uext_total;
-    UVLM::Types::VecVecMatrixX uext_total_col;
-
-    //  Allocation and mapping
-    UVLM::Geometry::generate_colocationMesh(zeta, zeta_col);
-    UVLM::Geometry::generate_colocationMesh(uext, uext_col);
-
-    UVLM::Types::allocate_VecVecMat(uext_total, uext);
-    UVLM::Types::copy_VecVecMat(uext, uext_total);
-    UVLM::Types::allocate_VecVecMat(uext_total_col, uext, -1);
-
-    // panel normals
-    UVLM::Types::VecVecMatrixX normals;
-    UVLM::Types::allocate_VecVecMat(normals, zeta_col);
-    UVLM::Geometry::generate_surfaceNormal(zeta, normals);
-
-
-    // total stream velocity
-    UVLM::Unsteady::Utils::compute_resultant_grid_velocity
-    (
-        zeta,
-        zeta_dot,
-        uext,
-        rbm_vel_g,
-        centre_rot_g,
-        uext_total
-    );
-
-    UVLM::Geometry::generate_colocationMesh(uext_total, uext_total_col);
-
-    // if options.horseshoe, it is finished.
-    if (options.horseshoe)
-    {
-        // solve the steady horseshoe problem
-        UVLM::Steady::solve_horseshoe
-        (
-            zeta,
-            zeta_col,
-            uext_total_col,
-            zeta_star,
-            gamma,
-            gamma_star,
-            normals,
-            options,
-            flightconditions
-        );
-
-        UVLM::PostProc::calculate_static_forces
-        (
-            zeta,
-            zeta_star,
-            gamma,
-            gamma_star,
-            uext_total,
-            forces,
-            options,
-            flightconditions
-        );
-        
-        double delta_x = options.dt * UVLM::Types::norm_Vec(lifting_surfaces.u_ext[0][0](0,0),
-                                                            lifting_surfaces.u_ext[0][1](0,0),
-                                                            lifting_surfaces.u_ext[0][2](0,0));
-                                              delta_x);
-        return;
-    }
-
-
-    // create Wake
-    // UVLM::Wake::Horseshoe::init(zeta, zeta_star, flightconditions);
-    // UVLM::Wake::Horseshoe::to_discretised(zeta_star,
-    //                                       gamma_star,
-    //                                       delta_x);
-
-    UVLM::Steady::solve_discretised
-    (
-        zeta,
-        zeta_col,
-        uext_total_col,
-        zeta_star,
-        gamma,
-        gamma_star,
-        normals,
-        options,
-        flightconditions
-    );
-
-    double zeta_star_norm_first = 0.0;
-    double zeta_star_norm_previous = 0.0;
-    double zeta_star_norm = 0.0;
-    unsigned int N;
-
-    UVLM::Types::VecVecMatrixX zeta_star_previous;
-    if (options.n_rollup != 0)
-    {
-        zeta_star_norm_first = UVLM::Types::norm_VecVec_mat(zeta_star);
-        zeta_star_norm_previous = zeta_star_norm_first;
-        zeta_star_norm = 0.0;
-
-        UVLM::Types::allocate_VecVecMat(zeta_star_previous, zeta_star);
-        UVLM::Types::copy_VecVecMat(zeta_star, zeta_star_previous);
-    }
-
-    // ROLLUP LOOP--------------------------------------------------------
-    for (uint i_rollup=0; i_rollup<options.n_rollup; ++i_rollup)
-    {
-        // determine convection velocity u_ind
-        UVLM::Types::VecVecMatrixX u_ind;
-        UVLM::Types::allocate_VecVecMat(u_ind,
-                                        zeta_star);
-        // induced velocity by vortex rings
-        UVLM::BiotSavart::total_induced_velocity_on_wake(
-            zeta,
-            zeta_star,
-            gamma,
-            gamma_star,
-            u_ind,
-            options.ImageMethod,
-            options.vortex_radius_wake_ind);
-        // Do not move the vertices in the TE
-        for (uint i_surf=0; i_surf<zeta_star.size(); ++i_surf)
-        {
-            N = zeta_star[i_surf][0].cols();
-            for (uint i_n=0; i_n<N; ++i_n)
-            {
-                for (uint i_dim=0; i_dim<UVLM::Constants::NDIM; ++i_dim)
-                {
-                    u_ind[i_surf][i_dim](0, i_n) = 0.;
-                }
-            }
-        }
-
-        // convect based on u_ind for all the grid.
-        UVLM::Wake::Discretised::convect(zeta_star,
-                                         u_ind,
-                                         options.dt);
-
-        // generate AIC again
-        if (i_rollup%options.rollup_aic_refresh == 0)
-        {
-            UVLM::Steady::solve_discretised
-            (
-                zeta,
-                zeta_col,
-                uext_total_col,
-                zeta_star,
-                gamma,
-                gamma_star,
-                normals,
-                options,
-                flightconditions
-            );
-        }
-
-        // convergence check -------------------
-        zeta_star_norm = UVLM::Types::norm_VecVec_mat(zeta_star);
-        if (i_rollup != 0)
-        {
-            // double eps = std::abs((zeta_star_norm - zeta_star_norm_previous)
-            //                       /zeta_star_norm_first);
-            double eps = std::abs(UVLM::Types::norm_VecVec_mat(zeta_star - zeta_star_previous))/zeta_star_norm_first;
-            std::cout << "    UVLM: Rollup iteration: " << i_rollup << ". Error: " << eps << std::endl;
-            if (eps < options.rollup_tolerance)
-            {
-                break;
-            }
-            zeta_star_norm_previous = zeta_star_norm;
-            UVLM::Types::copy_VecVecMat(zeta_star, zeta_star_previous);
-        }
-    }
-
-    UVLM::PostProc::calculate_static_forces_unsteady
-    (
-        zeta,
-        zeta_dot,
-        zeta_star,
-        gamma,
-        gamma_star,
-        uext,
-        rbm_vel_g,
-        centre_rot_g,
-        forces,
-        options,
-        flightconditions
-    );
-}
-
-/*-----------------------------------------------------------------------------
-
------------------------------------------------------------------------------*/
-template <typename t_zeta,
-          typename t_uext,
-          typename t_sigma,
-          typename t_forces>
-void UVLM::Steady::solver_nonlifting_body
-(
-    t_zeta& zeta,
-    t_uext& uext,
-    t_sigma& sigma,
-    t_forces& forces,
-    const UVLM::Types::VMopts& options,
-    const UVLM::Types::FlightConditions& flightconditions
-)
-{
-    // Generate collocation points info
-	
-    //  Declaration
-    UVLM::Types::VecVecMatrixX zeta_col;
-    UVLM::Types::VecVecMatrixX uext_col;
-    UVLM::Types::VecVecMatrixX uext_total;
-    UVLM::Types::VecVecMatrixX uext_total_col;
-    UVLM::Types::VecVecMatrixX u_induced_col;
-
-    //  Allocation and mapping
-    UVLM::Geometry::generate_colocationMesh(zeta, zeta_col);
-    UVLM::Geometry::generate_colocationMesh(uext, uext_col);
-	
-    UVLM::Types::allocate_VecVecMat(uext_total, uext);
-    UVLM::Types::copy_VecVecMat(uext, uext_total);
-    UVLM::Types::allocate_VecVecMat(uext_total_col, uext, -1);
-	UVLM::Types::allocate_VecVecMat(u_induced_col, uext_col);
-
-    // panel normals, longitudinal and perpendicular vectors
-    UVLM::Types::VecVecMatrixX normals;
-    UVLM::Types::allocate_VecVecMat(normals, zeta_col);
-    UVLM::Types::VecVecMatrixX longitudinals;
-    UVLM::Types::allocate_VecVecMat(longitudinals, zeta_col);
-    UVLM::Types::VecVecMatrixX perpendiculars;
-    UVLM::Types::allocate_VecVecMat(perpendiculars, zeta_col);
-    UVLM::Geometry::generate_surface_vectors(zeta, normals, longitudinals, perpendiculars);
-
-    UVLM::Steady::solve_discretised_nonlifting_body
-    (
-        zeta,
-        zeta_col,
-        uext_col,
-        sigma,
-        u_induced_col,
-        longitudinals,
-        perpendiculars,
-        normals,
-        options,
-        flightconditions
-    );
-
-    UVLM::PostProc::calculate_static_forces_nonlifting_body
-    (
-        zeta,
-        sigma,
-        normals,
-        longitudinals,
-        perpendiculars,
-        uext_col,
-        u_induced_col,
-        forces,
-        options,
-        flightconditions
-    );
-}
-
-/*-----------------------------------------------------------------------------
-
------------------------------------------------------------------------------*/
-
-template <typename t_zeta,
-            typename t_zeta_dot,
-            typename t_uext,
-            typename t_zeta_star,
-            typename t_gamma,
-            typename t_gamma_star,
-            typename t_forces,
-            typename t_flag_zeta_phantom,
-            typename t_rbm_vel_g,
-            typename t_zeta_nonlifting,
-            typename t_uext_nonlifting,
-            typename t_sigma_nonlifting,
-            typename t_forces_nonlifting>
-void UVLM::Steady::solver_lifting_and_nonlifting_bodies
-(
-    t_zeta& zeta,
-    t_zeta_dot& zeta_dot,
-    t_uext& uext,
-    t_zeta_star& zeta_star,
-    t_gamma& gamma,
-    t_gamma_star& gamma_star,
-    t_forces& forces,
-    t_flag_zeta_phantom& flag_zeta_phantom,
-    t_rbm_vel_g& rbm_vel_g,
-    const UVLM::Types::VMopts& options,
-    const UVLM::Types::FlightConditions& flightconditions,
-    t_zeta_nonlifting& zeta_nonlifting,
-    t_uext_nonlifting& uext_nonlifting,
-    t_sigma_nonlifting& sigma_nonlifting,
-    t_forces_nonlifting& forces_nonlifting,
-    const UVLM::Types::VMopts& options_nonlifting
-)
-{
-    // Generate collocation points info for lifting surfaces
-    //  Declaration
-    UVLM::Types::VecVecMatrixX zeta_col;
-    UVLM::Types::VecVecMatrixX uext_col;
-    UVLM::Types::VecVecMatrixX uext_total;
-    UVLM::Types::VecVecMatrixX uext_total_col;
-
-    //  Allocation and mapping
-    UVLM::Geometry::generate_colocationMesh(zeta, zeta_col);
-    UVLM::Geometry::generate_colocationMesh(uext, uext_col);
-
-    UVLM::Types::allocate_VecVecMat(uext_total, uext);
-    UVLM::Types::copy_VecVecMat(uext, uext_total);
-    UVLM::Types::allocate_VecVecMat(uext_total_col, uext, -1);
-
-    // panel normals lifting surface
-    UVLM::Types::VecVecMatrixX normals;
-    UVLM::Types::allocate_VecVecMat(normals, zeta_col);   
-    UVLM::Types::VecVecMatrixX longitudinals ;
-    UVLM::Types::allocate_VecVecMat(longitudinals , zeta_col );
-    UVLM::Types::VecVecMatrixX perpendiculars ;
-    UVLM::Types::allocate_VecVecMat(perpendiculars , zeta_col ); 
-    UVLM::Geometry::generate_surface_vectors(zeta, normals, longitudinals, perpendiculars);
-
-
-    // total stream velocity
-    UVLM::Unsteady::Utils::compute_resultant_grid_velocity
-    (
-        zeta,
-        zeta_dot,
-        uext,
-        rbm_vel_g,
-        uext_total
-    );
-
-    UVLM::Geometry::generate_colocationMesh(uext_total, uext_total_col);
-
-    // -------- Phantom Panels -------
-      
-    // Phantom Cells required if true in flag zeta phantom array
-    const bool phantom_cell_required = UVLM::Phantom::check_for_true_in_bool_vec_mat(flag_zeta_phantom);
-    
-    // Generate Panels, Collocation points and Surface Vec Phantom
-    UVLM::Types::VecVecMatrixX zeta_phantom, zeta_star_phantom, zeta_col_phantom,normals_phantom, longitudinals_phantom, perpendiculars_phantom;
-    std::cout<<"\n---------CHECK FOR PHANTOM PANELS!---------\n";
-    if (phantom_cell_required)
-    {
-        UVLM::Phantom::create_phantom_zeta(zeta, zeta_phantom, flag_zeta_phantom);
-        UVLM::Phantom::create_phantom_zeta_star(zeta_phantom, zeta_star, zeta_star_phantom); 
-        UVLM::Geometry::generate_colocationMesh(zeta_phantom, zeta_col_phantom);
-        UVLM::Types::allocate_VecVecMat(normals_phantom, zeta_phantom, -1);   
-        UVLM::Types::allocate_VecVecMat(longitudinals_phantom , zeta_phantom,-1 );
-        UVLM::Types::allocate_VecVecMat(perpendiculars_phantom, zeta_phantom, -1); 
-        UVLM::Geometry::generate_surface_vectors(zeta_phantom, normals_phantom, longitudinals_phantom, perpendiculars_phantom);
-    }
-    // Generate collocation points info and panel vectors for nonlifting bodies
-    //  Declaration
-    UVLM::Types::VecVecMatrixX zeta_col_nonlifting;
-    UVLM::Types::VecVecMatrixX uext_col_nonlifting;
-    UVLM::Types::VecVecMatrixX uext_total_nonlifting;
-    UVLM::Types::VecVecMatrixX uext_total_col_nonlifting;
-    UVLM::Types::VecVecMatrixX u_induced_col_nonlifting;
-    
-    //  Allocation and mapping
-    UVLM::Geometry::generate_colocationMesh(zeta_nonlifting, zeta_col_nonlifting);
-    UVLM::Geometry::generate_colocationMesh(uext_nonlifting, uext_col_nonlifting);
-
-    UVLM::Types::allocate_VecVecMat(uext_total_nonlifting, uext_nonlifting);
-    UVLM::Types::copy_VecVecMat(uext_nonlifting, uext_total_nonlifting);
-    UVLM::Types::allocate_VecVecMat(uext_total_col_nonlifting, uext_nonlifting, -1);	
-	UVLM::Types::allocate_VecVecMat(u_induced_col_nonlifting, uext_col_nonlifting);
-
-    // panel normals, longitudinal and perpendicular vectors
-    UVLM::Types::VecVecMatrixX normals_nonlifting;
-    UVLM::Types::allocate_VecVecMat(normals_nonlifting, zeta_col_nonlifting);
-    UVLM::Types::VecVecMatrixX longitudinals_nonlifting;
-    UVLM::Types::allocate_VecVecMat(longitudinals_nonlifting, zeta_col_nonlifting);
-    UVLM::Types::VecVecMatrixX perpendiculars_nonlifting;
-    UVLM::Types::allocate_VecVecMat(perpendiculars_nonlifting, zeta_col_nonlifting);
-    UVLM::Geometry::generate_surface_vectors(zeta_nonlifting, normals_nonlifting, longitudinals_nonlifting, perpendiculars_nonlifting);
-   
-    // ########################################
-    const uint n_surf = options.NumSurfaces;
-    const uint n_surf_nonlifting = options_nonlifting.NumSurfaces;
-    // size of rhs lifting surface 
-    uint Ktotal_lifting = UVLM::Matrix::get_total_VecVecMat_size(uext_col);
-    uint Ktotal_nonlifting = UVLM::Matrix::get_total_VecVecMat_size(uext_col_nonlifting);
-    uint Ktotal_phantom = UVLM::Matrix::get_total_VecVecMat_size(normals_phantom);
-    uint Ktotal = Ktotal_lifting + Ktotal_nonlifting;
-    if (options.horseshoe)
-    {
-    //To-Do: Check if special solver for horseshoe needed
-    UVLM::Steady::solve_discretised_lifting_and_nonlifting
-    (
-        options,
-        options_nonlifting,
-        flightconditions,
-        n_surf,
-        n_surf_nonlifting,
-        Ktotal,
-        Ktotal_lifting,
-        Ktotal_nonlifting,
-        Ktotal_phantom,
-        zeta,
-        zeta_col,
-        zeta_star,
-        gamma,
-        gamma_star,
-        uext_total_col,
-        normals,
-        longitudinals,
-        perpendiculars,
-        zeta_nonlifting,
-        zeta_col_nonlifting,
-        uext_col_nonlifting,
-        u_induced_col_nonlifting,
-        sigma_nonlifting,
-        normals_nonlifting,
-        longitudinals_nonlifting,
-        perpendiculars_nonlifting,
-        zeta_phantom,
-        zeta_star_phantom,
-        normals_phantom,
-        longitudinals_phantom,
-        perpendiculars_phantom,
-        flag_zeta_phantom
-        );
-        if (options.Steady) 
-        {
-            int in_n_rows = -1;
-            UVLM::Wake::Horseshoe::circulation_transfer(gamma,
-                                                        gamma_star,
-                                                        in_n_rows);
-        }
-
-        UVLM::Wake::Horseshoe::to_discretised(zeta_star,
-                                              gamma_star,
-                                              delta_x);
-    }
-    else
-    {
-        std::cout << "\n -------------- Vortex ring problems! -------------- \n";
-        UVLM::Steady::solve_discretised_lifting_and_nonlifting
-        (
-        options,
-        options_nonlifting,
-        flightconditions,
-        n_surf,
-        n_surf_nonlifting,
-        Ktotal,
-        Ktotal_lifting,
-        Ktotal_nonlifting,
-        Ktotal_phantom,
-        zeta,
-        zeta_col,
-        zeta_star,
-        gamma,
-        gamma_star,
-        uext_total_col,
-        normals,
-        longitudinals,
-        perpendiculars,
-        zeta_nonlifting,
-        zeta_col_nonlifting,
-        uext_col_nonlifting,
-        u_induced_col_nonlifting,
-        sigma_nonlifting,
-        normals_nonlifting,
-        longitudinals_nonlifting,
-        perpendiculars_nonlifting,
-        zeta_phantom,
-        zeta_star_phantom,
-        normals_phantom,
-        longitudinals_phantom,
-        perpendiculars_phantom,
-        flag_zeta_phantom
-        );
-        
-        //To Do Use struct
-        /*UVLM::Steady::wake_roll_up_lifting_and_nonlifting
-        (
-            zeta,
-            zeta_col,
-            zeta_star,
-            gamma,
-            gamma_star,
-            uext_total_col,
-            options,
-            flightconditions,
-            zeta_nonlifting,
-            zeta_col_nonlifting,
-            uext_col_nonlifting,
-            u_induced_col_nonlifting,
-            sigma_nonlifting,
-            longitudinals,
-            perpendiculars,
-            normals,
-            longitudinals_nonlifting,
-            perpendiculars_nonlifting,
-            normals_nonlifting,
-            zeta_phantom,
-            longitudinals_phantom,
-            perpendiculars_phantom,
-            normals_phantom,
-            options_nonlifting,
-            Ktotal,
-            Ktotal_lifting,
-            Ktotal_nonlifting,
-            Ktotal_phantom,
-            flag_zeta_phantom
-        );*/
-    }
-    std::cout << "\n Calculate static forces nonlifting!\n";
-    UVLM::PostProc::calculate_static_forces_nonlifting_body
-    (
-    zeta_nonlifting,
-    sigma_nonlifting,
-    normals_nonlifting,
-    longitudinals_nonlifting,
-    perpendiculars_nonlifting,
-    uext_col_nonlifting,
-    u_induced_col_nonlifting,
-    forces_nonlifting,
-        options_nonlifting,
-        flightconditions
-    );
-
-    UVLM::PostProc::calculate_static_forces_unsteady
-    (
-        zeta,
-    zeta_dot,
-    zeta_star,
-    gamma,
-    gamma_star,
-    uext,
-    rbm_vel_g,
-    forces,
-    options,
-            flightconditions
-    );
-}
-/*-----------------------------------------------------------------------------
-
------------------------------------------------------------------------------*/
-template <typename t_zeta,
-          typename t_zeta_col,
-          typename t_uext_col,
-          typename t_zeta_star,
-          typename t_gamma,
-          typename t_gamma_star,
-          typename t_normals>
-void UVLM::Steady::solve_horseshoe
-(
-    t_zeta& zeta,
-    t_zeta_col& zeta_col,
-    t_uext_col& uext_col,
-    t_zeta_star& zeta_star,
-    t_gamma& gamma,
-    t_gamma_star& gamma_star,
-    t_normals& normals,
-    const UVLM::Types::VMopts& options,
-    const UVLM::Types::FlightConditions& flightconditions
-)
-{
-    // wake generation for horseshoe initialisation
-    UVLM::Wake::Horseshoe::init(zeta,
-                                zeta_star,
-                                flightconditions);
-
-    const uint n_surf = options.NumSurfaces;
-    // size of rhs
-    uint Ktotal = UVLM::Matrix::get_total_VecVecMat_size(uext_col);
-    // RHS generation
-    UVLM::Types::VectorX rhs;
-    UVLM::Matrix::RHS(zeta_col,
-                      zeta_star,
-                      uext_col,
-                      gamma_star,
-                      normals,
-                      options,
-                      rhs,
-                      Ktotal);
-
-    // AIC generation
-    UVLM::Types::MatrixX aic = UVLM::Types::MatrixX::Zero(Ktotal, Ktotal);
-    UVLM::Matrix::AIC(zeta,
-                      zeta_col,
-                      zeta_star,
-                      uext_col,
-                      normals,
-                      options,
-                      true,
-                      aic);
-
-    UVLM::Types::VectorX gamma_flat;
-    UVLM::Matrix::deconstruct_gamma(gamma,
-                                    gamma_flat,
-                                    zeta_col);
-
-    UVLM::LinearSolver::solve_system
-    (
-        aic,
-        rhs,
-        options,
-        gamma_flat
-    );
-
-    // probably could be done better with a Map
-    UVLM::Matrix::reconstruct_gamma(gamma_flat,
-                                    gamma,
-                                    zeta_col);
-
-    // copy gamma from trailing edge to wake if steady solution
-    UVLM::Wake::Horseshoe::circulation_transfer(gamma,
-                                                gamma_star);
-
-}
-
-
-
-/*-----------------------------------------------------------------------------
-
------------------------------------------------------------------------------*/
-template <typename t_zeta,
-          typename t_zeta_col,
-          typename t_uext_col,
-          typename t_zeta_star,
-          typename t_gamma,
-          typename t_gamma_star,
-          typename t_normals>
-void UVLM::Steady::solve_discretised
-(
-    t_zeta& zeta,
-    t_zeta_col& zeta_col,
-    t_uext_col& uext_col,
-    t_zeta_star& zeta_star,
-    t_gamma& gamma,
-    t_gamma_star& gamma_star,
-    t_normals& normals,
-    const UVLM::Types::VMopts& options,
-    const UVLM::Types::FlightConditions& flightconditions
-)
-{
-    const uint n_surf = options.NumSurfaces;
-    // size of rhs
-    uint Ktotal = UVLM::Matrix::get_total_VecVecMat_size(uext_col);
-
-    UVLM::Types::VectorX rhs;
-    UVLM::Types::MatrixX aic = UVLM::Types::MatrixX::Zero(Ktotal, Ktotal);
-    // RHS generation
-    UVLM::Matrix::RHS(zeta_col,
-                      zeta_star,
-                      uext_col,
-                      gamma_star,
-                      normals,
-                      options,
-                      rhs,
-                      Ktotal);
-
-    // AIC generation
-    UVLM::Matrix::AIC(zeta,
-                      zeta_col,
-                      zeta_star,
-                      uext_col,
-                      normals,
-                      options,
-                      false,
-                      aic);
-
-    // linear system solution
-    UVLM::Types::VectorX gamma_flat;
-    UVLM::Matrix::deconstruct_gamma(gamma,
-                                    gamma_flat,
-                                    zeta_col);
-
-
-    UVLM::LinearSolver::solve_system
-    (
-        aic,
-        rhs,
-        options,
-        gamma_flat
-    );
-
-    // gamma flat to gamma
-    // probably could be done better with a Map
-    UVLM::Matrix::reconstruct_gamma(gamma_flat,
-                                    gamma,
-                                    zeta_col);
-
-    // copy gamma from trailing edge to wake
-    int in_n_rows = -1;
-    // if (!options.Steady) {in_n_rows = 1;}
-    // UVLM::Wake::Horseshoe::circulation_transfer(gamma,
-    //                                             gamma_star,
-    //                                             in_n_rows);
-    if (options.Steady) {
-        UVLM::Wake::Horseshoe::circulation_transfer(gamma,
-                                                gamma_star,
-                                                in_n_rows);
-    }
-}
-
-/*-----------------------------------------------------------------------------
-
------------------------------------------------------------------------------*/
-template <typename t_zeta,
-          typename t_zeta_col,
-          typename t_uext_col,
-          typename t_sigma,
-          typename t_u_induced_col,
-          typename t_longitudinals,
-          typename t_perpendiculars,
-          typename t_normals>
-void UVLM::Steady::solve_discretised_nonlifting_body
-(
-    t_zeta& zeta,
-    t_zeta_col zeta_col,
-    t_uext_col& uext_col,
-    t_sigma& sigma,
-    t_u_induced_col&u_induced_col,
-    t_longitudinals& longitudinals,
-    t_perpendiculars& perpendiculars,
-    t_normals& normals,
-    const UVLM::Types::VMopts& options,
-    const UVLM::Types::FlightConditions& flightconditions
-)
-{
-    const uint n_surf = options.NumSurfaces;
-    // size of rhs
-    uint Ktotal = UVLM::Matrix::get_total_VecVecMat_size(uext_col);
-    UVLM::Types::VectorX rhs;
-    UVLM::Types::MatrixX aic_sources_x = UVLM::Types::MatrixX::Zero(Ktotal, Ktotal);
-    UVLM::Types::MatrixX aic_sources_y = UVLM::Types::MatrixX::Zero(Ktotal, Ktotal);
-    UVLM::Types::MatrixX aic_sources_z = UVLM::Types::MatrixX::Zero(Ktotal, Ktotal);
-    // RHS generation
-    UVLM::Matrix::RHS_nonlifting_body(uext_col,
-                              normals,
-                              rhs,
-                              Ktotal,
-                              n_surf);
-    // AIC generation
-    UVLM::Matrix::AIC_sources(zeta,
-                              zeta_col,
-                              longitudinals,
-                              perpendiculars,
-                              normals,
-                              longitudinals,
-                              perpendiculars,
-                              normals,
-                              options,
-							  aic_sources_x,
-							  aic_sources_y,
-							  aic_sources_z);
-
-    // linear system solution
-    UVLM::Types::VectorX sigma_flat;
-    UVLM::Matrix::deconstruct_gamma(sigma,
-                                    sigma_flat,
-                                    zeta_col);
-
-    UVLM::LinearSolver::solve_system
-    (
-        aic_sources_z,
-        rhs,
-        options,
-        sigma_flat
-    );
-
-	UVLM::PostProc::calculate_induced_velocity_col(sigma_flat,
-												   aic_sources_x,
-												   aic_sources_y,
-												   aic_sources_z,
-												   u_induced_col);
-
-    // probably could be done better with a Map
-    UVLM::Matrix::reconstruct_gamma(sigma_flat,
-                                    sigma,
-                                    uext_col);
-
-}
-
-template <typename t_zeta_lifting,
-          typename t_zeta_col_lifting,
-          typename t_zeta_star_lifting,
-          typename t_gamma_lifting,
-          typename t_gamma_star_lifting,
-          typename t_uext_col_lifting,
-          typename t_surface_vec_lifting,
-          typename t_zeta_nonlifting,
-          typename t_zeta_col_nonlifting,
-          typename t_uext_col_nonlifting,
-          typename t_u_induced_col_nonlifting,
-          typename t_sigma_nonlifting,
-          typename t_surface_vec_nonlifting,
-          typename t_zeta_phantom,
-          typename t_zeta_star_phantom,
-          typename t_surface_vec_phantom,
-          typename t_flag_zeta_phantom>
-void UVLM::Steady::solve_discretised_lifting_and_nonlifting
-(
-    const UVLM::Types::VMopts& options,
-    const UVLM::Types::VMopts& options_nonlifting,
-    const UVLM::Types::FlightConditions& flightconditions,
-    const uint n_surf,
-    const uint n_surf_nonlifting,
-    const uint Ktotal,
-    const uint Ktotal_lifting,
-    const uint Ktotal_nonlifting,
-    const uint Ktotal_phantom,
-    t_zeta_lifting& zeta,
-    t_zeta_col_lifting& zeta_col,
-    t_zeta_star_lifting& zeta_star,
-    t_gamma_lifting& gamma,
-    t_gamma_star_lifting& gamma_star,
-    t_uext_col_lifting& uext_col,
-    t_surface_vec_lifting& normals,
-    t_surface_vec_lifting& longitudinals,
-    t_surface_vec_lifting& perpendiculars,
-    t_zeta_nonlifting& zeta_nonlifting,
-    t_zeta_col_nonlifting& zeta_col_nonlifting,
-    t_uext_col_nonlifting& uext_col_nonlifting,
-    t_u_induced_col_nonlifting& u_induced_col_nonlifting,
-    t_sigma_nonlifting& sigma_nonlifting,
-    t_surface_vec_nonlifting& normals_nonlifting,
-    t_surface_vec_nonlifting& longitudinals_nonlifting,
-    t_surface_vec_nonlifting& perpendiculars_nonlifting,
-    t_zeta_phantom& zeta_phantom,
-    t_zeta_star_phantom& zeta_star_phantom,
-    t_surface_vec_phantom& normals_phantom,
-    t_surface_vec_phantom& longitudinals_phantom,
-    t_surface_vec_phantom& perpendiculars_phantom,  
-    const t_flag_zeta_phantom& flag_zeta_phantom  
-)
-{
-
-    // RHS generation
-    std::cout << "\n ----------- RHS generation ----------- \n";
-    std::cout << " \n --generate RHS lifting -- \n";
-    UVLM::Types::VectorX rhs_lifting;
-    UVLM::Types::VectorX rhs_nonlifting;
-    UVLM::Matrix::RHS(zeta_col,
-                      zeta_star,
-                      uext_col,
-                      gamma_star,
-                      normals,
-                      options,
-                      rhs_lifting,
-                      Ktotal_lifting);
-
-    UVLM::Matrix::RHS_nonlifting_body(uext_col_nonlifting,
-                                      normals_nonlifting,
-                                      rhs_nonlifting,
-                                      Ktotal_nonlifting,
-                                      n_surf_nonlifting);
-
-    UVLM::Types::VectorX rhs_phantom, rhs;
-    rhs_phantom.setZero(Ktotal_phantom);
-
-        UVLM::Types::VectorX rhs_lifting_and_nonlifting = UVLM::Types::join_vectors(rhs_lifting, rhs_nonlifting);
-        rhs = UVLM::Types::join_vectors(rhs_lifting_and_nonlifting, rhs_phantom);
-
-    // AIC generation
-    std::cout << "\n ----------- AIC generation ----------- \n";    
-    UVLM::Types::MatrixX aic_lifting = UVLM::Types::MatrixX::Zero(Ktotal_lifting, Ktotal_lifting);
-    UVLM::Types::MatrixX aic_nonlifting_x = UVLM::Types::MatrixX::Zero(Ktotal_nonlifting, Ktotal_nonlifting);
-    UVLM::Types::MatrixX aic_nonlifting_y = UVLM::Types::MatrixX::Zero(Ktotal_nonlifting, Ktotal_nonlifting);
-    UVLM::Types::MatrixX aic_nonlifting_z = UVLM::Types::MatrixX::Zero(Ktotal_nonlifting, Ktotal_nonlifting);
-    
-    UVLM::Types::MatrixX aic = UVLM::Types::MatrixX::Zero(Ktotal+Ktotal_phantom, Ktotal+Ktotal_phantom);
-    UVLM::Matrix::aic_combined(Ktotal,
-                                Ktotal_lifting,
-                                Ktotal_nonlifting, 
-                                Ktotal_phantom, 
-                                options,
-                                options_nonlifting,
-                                zeta,
-                                zeta_col,
-                                zeta_star,
-                                uext_col,
-                                normals,
-                                longitudinals,
-                                perpendiculars,
-                                aic_lifting,
-                                zeta_nonlifting,
-                                zeta_col_nonlifting,
-                                uext_col_nonlifting,
-                                normals_nonlifting,
-                                longitudinals_nonlifting,
-                                perpendiculars_nonlifting, 
-                                zeta_phantom,
-                                zeta_star_phantom,
-                                normals_phantom,
-                                longitudinals_phantom,
-                                perpendiculars_phantom,      
-                                flag_zeta_phantom,      
-                                aic_nonlifting_x,
-                                aic_nonlifting_y,
-                                aic_nonlifting_z,
-                                aic);
-
-
-    // linear system solution
-    UVLM::Types::VectorX gamma_and_sigma_flat = UVLM::Types::VectorX::Zero(Ktotal+Ktotal_phantom);
-    UVLM::LinearSolver::solve_system
-    (
-        aic,
-        rhs,
-        options,
-        gamma_and_sigma_flat
-    );
-    // split gamma and sigma Vector
-    UVLM::Types::VectorX gamma_flat = gamma_and_sigma_flat.head(Ktotal_lifting);
-    UVLM::Types::VectorX gamma_phantom_flat = gamma_and_sigma_flat.tail(Ktotal_phantom);    
-    UVLM::Types::VectorX sigma_flat = gamma_and_sigma_flat.block(Ktotal_lifting, 0, Ktotal_nonlifting, 1);  
-
-    // gamma flat to gamma
-    // probably could be done better with a Map
-    UVLM::Matrix::reconstruct_gamma(gamma_flat,
-                                    gamma,
-                                    zeta_col);
-    // copy gamma from trailing edge to wake
-    int in_n_rows = -1;
-    if (options.Steady) {
-        UVLM::Wake::Horseshoe::circulation_transfer(gamma,
-                                                gamma_star,
-                                                in_n_rows);
-    }
-
-    // ---- Post-processing nonlifting body ----
-	UVLM::PostProc::calculate_induced_velocity_col(sigma_flat,
-												   aic_nonlifting_x,
-												   aic_nonlifting_y,
-												   aic_nonlifting_z,
-												   u_induced_col_nonlifting);
-   
-    UVLM::Matrix::reconstruct_gamma(sigma_flat,
-                                    sigma_nonlifting,
-                                    zeta_col_nonlifting);
-}
-
-template <typename t_zeta,
-          typename t_zeta_col,
-          typename t_zeta_star,
-          typename t_gamma,
-          typename t_gamma_star,
-          typename t_uext_col,
-          typename t_surface_vec>
-void UVLM::Steady::wake_roll_up_lifting
-(
-    t_zeta& zeta,
-    t_zeta_col& zeta_col,
-    t_zeta_star& zeta_star,
-    t_gamma& gamma,
-    t_gamma_star& gamma_star,
-    t_uext_col& uext_total_col,
-    t_surface_vec& normals,
-    const UVLM::Types::VMopts& options,
-    const UVLM::Types::FlightConditions& flightconditions
-)
-{
-    double zeta_star_norm_first = 0.0;
-    double zeta_star_norm_previous = 0.0;
-    double zeta_star_norm = 0.0;
-    unsigned int N;
-    bool convergence;
-
-    UVLM::Types::VecVecMatrixX zeta_star_previous;
-    if (options.n_rollup != 0)
-    {
-        zeta_star_norm_first = UVLM::Types::norm_VecVec_mat(zeta_star);
-        zeta_star_norm_previous = zeta_star_norm_first;
-        zeta_star_norm = 0.0;
-        UVLM::Types::allocate_VecVecMat(zeta_star_previous, zeta_star);
-        UVLM::Types::copy_VecVecMat(zeta_star, zeta_star_previous);
-    }
-
-    // ROLLUP LOOP--------------------------------------------------------
-    for (uint i_rollup=0; i_rollup<options.n_rollup; ++i_rollup)
-    {
-        // determine convection velocity u_ind
-        UVLM::Types::VecVecMatrixX u_ind;
-        UVLM::Types::allocate_VecVecMat(u_ind,
-                                        zeta_star);
-        // induced velocity by vortex rings
-        UVLM::BiotSavart::total_induced_velocity_on_wake(
-            zeta,
-            zeta_star,
-            gamma,
-            gamma_star,
-            u_ind,
-            options.ImageMethod,
-            options.vortex_radius_wake_ind);
-
-        // Do not move the vertices in the TE
-        UVLM::Wake::Discretised::no_movement_of_vortices_at_TE(u_ind);
-
-        // convect based on u_ind for all the grid.
-        UVLM::Wake::Discretised::convect(zeta_star,
-                                         u_ind,
-                                         options.dt);
-
-        // generate AIC again
-        if (i_rollup%options.rollup_aic_refresh == 0)
-        {
-            UVLM::Steady::solve_discretised
-            (
-                zeta,
-                zeta_col,
-                uext_total_col,
-                zeta_star,
-                gamma,
-                gamma_star,
-                normals,
-                options,
-                flightconditions
-            );
-            
-         }
-        // convergence check -------------------
-        zeta_star_norm = UVLM::Types::norm_VecVec_mat(zeta_star);
-        convergence = convergence_check_wake(i_rollup,
-                                             zeta_star,
-                                             zeta_star_previous,
-                                             zeta_star_norm_first,
-                                             options.rollup_tolerance);
-        if (convergence){break;}
-        zeta_star_norm_previous = zeta_star_norm;
-        UVLM::Types::copy_VecVecMat(zeta_star, zeta_star_previous);
-    }
-}
-template <typename t_zeta,
-          typename t_zeta_col,
-          typename t_zeta_star,
-          typename t_gamma,
-          typename t_gamma_star,
-          typename t_uext_col,
-          typename t_zeta_nonlifting,
-          typename t_zeta_col_nonlifting,
-          typename t_uext_col_nonlifting,
-          typename t_u_induced_col_nonlifting,
-          typename t_sigma,
-          typename t_surface_vec_lifting,
-          typename t_surface_vec_nonlifting,
-          typename t_zeta_phantom,
-          typename t_surface_vec_phantom,
-          typename t_flag_zeta_phantom>
-void UVLM::Steady::wake_roll_up_lifting_and_nonlifting
-(
-    t_zeta& zeta,
-    t_zeta_col& zeta_col,
-    t_zeta_star& zeta_star,
-    t_gamma& gamma,
-    t_gamma_star& gamma_star,
-    t_uext_col& uext_total_col,
-    const UVLM::Types::VMopts& options,
-    const UVLM::Types::FlightConditions& flightconditions,
-    t_zeta_nonlifting& zeta_nonlifting,
-    t_zeta_col_nonlifting& zeta_col_nonlifting,
-    t_uext_col_nonlifting& uext_col_nonlifting,
-    t_u_induced_col_nonlifting& u_induced_col_nonlifting,
-    t_sigma& sigma,
-    t_surface_vec_lifting& longitudinals_lifting,
-    t_surface_vec_lifting& perpendiculars_lifting,
-    t_surface_vec_lifting& normals_lifting,
-    t_surface_vec_nonlifting& longitudinals_nonlifting,
-    t_surface_vec_nonlifting& perpendiculars_nonlifting,
-    t_surface_vec_nonlifting& normals_nonlifting,
-    t_zeta_phantom& zeta_phantom,
-    t_surface_vec_phantom& longitudinals_phantom,
-    t_surface_vec_phantom& perpendiculars_phantom,
-    t_surface_vec_phantom& normals_phantom,
-    const UVLM::Types::VMopts& options_nonlifting,
-    const uint Ktotal,
-    const uint Ktotal_lifting,
-    const uint Ktotal_nonlifting,
-    const uint Ktotal_phantom,
-    const t_flag_zeta_phantom& flag_zeta_phantom
-)
-{
-    double zeta_star_norm_first = 0.0;
-    double zeta_star_norm_previous = 0.0;
-    double zeta_star_norm = 0.0;
-    unsigned int N;
-    bool convergence;
-
-    UVLM::Types::VecVecMatrixX zeta_star_previous;
-    if (options.n_rollup != 0)
-    {
-        zeta_star_norm_first = UVLM::Types::norm_VecVec_mat(zeta_star);
-        zeta_star_norm_previous = zeta_star_norm_first;
-        zeta_star_norm = 0.0;
-
-        UVLM::Types::allocate_VecVecMat(zeta_star_previous, zeta_star);
-        UVLM::Types::copy_VecVecMat(zeta_star, zeta_star_previous);
-    }
-    
-
-    // ROLLUP LOOP--------------------------------------------------------
-    for (uint i_rollup=0; i_rollup<options.n_rollup; ++i_rollup)
-    {
-        // determine convection velocity u_ind
-        UVLM::Types::VecVecMatrixX u_ind;
-        UVLM::Types::allocate_VecVecMat(u_ind,
-                                        zeta_star);
-        // induced velocity by vortex rings
-        UVLM::BiotSavart::total_induced_velocity_on_wake(
-            zeta,
-            zeta_star,
-            gamma,
-            gamma_star,
-            u_ind,
-            options.ImageMethod,
-            options.vortex_radius_wake_ind);
-
-        // Get surface vectors of zeta_star (account for points instead of panels)
-        UVLM::Types::VecVecMatrixX normals_star;
-        UVLM::Types::allocate_VecVecMat(normals_star, zeta_star);   
-        UVLM::Types::VecVecMatrixX longitudinals_star;
-        UVLM::Types::allocate_VecVecMat(longitudinals_star, zeta_star);
-        UVLM::Types::VecVecMatrixX perpendiculars_star;
-        UVLM::Types::allocate_VecVecMat(perpendiculars_star , zeta_star); 
-        UVLM::Geometry::generate_surface_vectors_wake(zeta_star, normals_star, longitudinals_star, perpendiculars_star);
-            
-            // Allocate matrices for source influence
-        uint Ktotal_star = UVLM::Matrix::get_total_VecVecMat_size(normals_star);
-        UVLM::Types::MatrixX u_induced_x = UVLM::Types::MatrixX::Zero(Ktotal_star, Ktotal_nonlifting);
-        UVLM::Types::MatrixX u_induced_y = UVLM::Types::MatrixX::Zero(Ktotal_star, Ktotal_nonlifting);
-        UVLM::Types::MatrixX u_induced_z = UVLM::Types::MatrixX::Zero(Ktotal_star, Ktotal_nonlifting);
-
-        // Get induced velocities by sources
-        UVLM::Matrix::AIC_sources(zeta_nonlifting,
-                                    zeta_star,
-                                    longitudinals_nonlifting,
-                                    perpendiculars_nonlifting,
-                                    normals_nonlifting,
-                                    longitudinals_star,
-                                    perpendiculars_star,
-                                    normals_star,
-                                    options_nonlifting,
-                                    u_induced_x,
-                                    u_induced_y,
-                                    u_induced_z);
-        // add induced velocity by sources
-        UVLM::Types::VectorX sigma_flat;
-        UVLM::Matrix::deconstruct_gamma(sigma,
-                                        sigma_flat,
-                                        zeta_col_nonlifting);
-
-        UVLM::Types::VecVecMatrixX u_induced_star_sources;
-        UVLM::Types::allocate_VecVecMat(u_induced_star_sources, u_ind);
-	    UVLM::PostProc::calculate_induced_velocity_col(sigma_flat,
-												       u_induced_x,
-												       u_induced_y,
-												       u_induced_z,
-												       u_induced_star_sources);
-        u_ind += u_induced_star_sources;
-
-        // Do not move the vertices in the TE
-        UVLM::Wake::Discretised::no_movement_of_vortices_at_TE(u_ind);
-
-
-        // convect based on u_ind for all the grid.
-        UVLM::Wake::Discretised::convect(zeta_star,
-                                         u_ind,
-                                         options.dt);
-
-        // convergence check -------------------
-        zeta_star_norm = UVLM::Types::norm_VecVec_mat(zeta_star);
-        convergence = convergence_check_wake(i_rollup,
-                                             zeta_star,
-                                             zeta_star_previous,
-                                             zeta_star_norm_first,
-                                             options.rollup_tolerance);
-        if (convergence){break;}
-        zeta_star_norm_previous = zeta_star_norm;
-        UVLM::Types::copy_VecVecMat(zeta_star, zeta_star_previous);
-    }
-}
-
-template <typename t_zeta_star,
-          typename t_zeta_star_previous>       
-bool UVLM::Steady::convergence_check_wake
-(
-    const uint i_rollup,
-    t_zeta_star& zeta_star,
-    t_zeta_star_previous& zeta_star_previous,
-    const double zeta_star_norm_first,
-    const double rollup_tolerance
-)
-{
-    if (i_rollup != 0)
-    {
-        double eps = std::abs(UVLM::Types::norm_VecVec_mat(zeta_star - zeta_star_previous))/zeta_star_norm_first;
-        std::cout << "    UVLM: Rollup iteration: " << i_rollup << ". Error: " << eps << std::endl;
-        if (eps < rollup_tolerance)
-        {
-            return true; //convergence check passed --> break
-        }
-    }
-    return false;
-    
-
-}
-=======
-#pragma once
-
-#include "types.h"
-#include "constants.h"
-#include "triads.h"
-#include "mapping.h"
-#include "geometry.h"
-#include "biotsavart.h"
-#include "matrix.h"
-#include "phantom.h"
-#include "wake.h"
-#include "postproc.h"
-#include "linear_solver.h"
-
-#include "debugutils.h"
-
-#include <iostream>
-
-// DECLARATIONS
-namespace UVLM
-{
-    namespace Steady
-    {
-        template <typename t_struct_lifting_surfaces>
-        void solver
-        (
-            t_struct_lifting_surfaces& lifting_surfaces,
-            const UVLM::Types::VMopts& options,
-            const UVLM::Types::FlightConditions& flightconditions
-        );
-        template <typename t_struct_nl_body>
-        void solver_nonlifting_body
-        (
-            t_struct_nl_body& nl_body,
-            const UVLM::Types::VMopts& options,
-            const UVLM::Types::FlightConditions& flightconditions
-        );
-
-        template <typename t_struct_lifting_surface,
-                  typename t_struct_phantom_surf,
-                  typename t_struct_nl_body>
-        void solver_lifting_and_nonlifting_bodies
-        (
-            t_struct_lifting_surface& lifting_surfaces,
-            t_struct_phantom_surf& phantom_surfaces,
-            const UVLM::Types::VMopts& options,
-            const UVLM::Types::FlightConditions& flightconditions,
-            t_struct_nl_body& nl_body
-        );
-
-        template <typename t_struct_lifting_surface>
-        void solve_horseshoe
-        (
-            t_struct_lifting_surface& lifting_surfaces,
-            const UVLM::Types::VMopts& options,
-            const UVLM::Types::FlightConditions& flightconditions
-        );
-        template <typename t_struct_lifting_surface>
-        void solve_discretised
-        (
-            t_struct_lifting_surface& lifting_surfaces,
-            const UVLM::Types::VMopts& options
-        );
-        template <typename t_struct_nl_body>
-        void solve_discretised_nonlifting_body
-        (
-            t_struct_nl_body& nl_body,
-            const UVLM::Types::VMopts& options
-        );
-
-        template <typename t_struct_lifting_surfaces,
-                  typename t_struct_nl_body,
-                  typename t_struct_phantom_surf>
-        void solve_discretised_lifting_and_nonlifting
-        (
-            const UVLM::Types::VMopts& options,
-            t_struct_lifting_surfaces& lifting_surfaces,
-            t_struct_nl_body& nl_body,
-            t_struct_phantom_surf& phantom_surfaces
-        );
-
-        template <typename t_struct_lifting_surface>
-        void wake_roll_up_lifting
-        (
-            const UVLM::Types::VMopts& options,
-            const UVLM::Types::FlightConditions& flightconditions,           
-            t_struct_lifting_surface& lifting_surfaces
-        );
-        template <typename t_struct_lifting_surface,
-                  typename t_struct_nonlifting_surface>
-        void wake_roll_up
-        (
-            const UVLM::Types::VMopts& options,
-            const UVLM::Types::FlightConditions& flightconditions,            
-            t_struct_lifting_surface& lifting_surfaces,
-            t_struct_nonlifting_surface& nl_body
-        );
-
-        template <typename t_zeta_star,
-                  typename t_zeta_star_previous>       
-        bool convergence_check_wake
-        (
-            const uint i_rollup,
-            t_zeta_star& zeta_star,
-            t_zeta_star_previous& zeta_star_previous,
-            const double zeta_star_norm_first,
-            const double rollup_tolerance
-        );
-    }
-}
-
-/*-----------------------------------------------------------------------------
-
------------------------------------------------------------------------------*/
-template <typename t_struct_lifting_surfaces>
-void UVLM::Steady::solver
-(
-    t_struct_lifting_surfaces& lifting_surfaces,
-    const UVLM::Types::VMopts& options,
-    const UVLM::Types::FlightConditions& flightconditions
-)
-{
-    lifting_surfaces.get_surface_parameters();    
-
-     // total stream velocity
-     //TO-DO: Adjust for nonlifting bodies as well! and create function in combination with uext_total_col
-    UVLM::Unsteady::Utils::compute_resultant_grid_velocity
-    (
-        lifting_surfaces.zeta,
-        lifting_surfaces.zeta_dot,
-        lifting_surfaces.u_ext,
-        options.rbm_vel_g,
-        lifting_surfaces.uext_total
-    );
-
-    UVLM::Geometry::generate_colocationMesh(lifting_surfaces.uext_total, lifting_surfaces.uext_total_col);
-
-    // if options.horseshoe, it is finished.
-    if (options.horseshoe)
-    {
-        // solve the steady horseshoe problem
-        UVLM::Steady::solve_horseshoe
-        (
-            lifting_surfaces,
-            options,
-            flightconditions
-        );
-
-        UVLM::PostProc::calculate_static_forces
-        (
-            lifting_surfaces.zeta,
-            lifting_surfaces.zeta_star,
-            lifting_surfaces.gamma,
-            lifting_surfaces.gamma_star,
-            lifting_surfaces.uext_total,
-            lifting_surfaces.forces,
-            options,
-            flightconditions
-        );
-        
-        double delta_x = options.dt * UVLM::Types::norm_Vec(lifting_surfaces.u_ext[0][0](0,0),
-                                                            lifting_surfaces.u_ext[0][1](0,0),
-                                                            lifting_surfaces.u_ext[0][2](0,0));
-        UVLM::Wake::Horseshoe::to_discretised(lifting_surfaces.zeta_star,
-                                              lifting_surfaces.gamma_star,
-                                              delta_x);
-        return;
-    }
-
-
-    // create Wake
-    // UVLM::Wake::Horseshoe::init(zeta, zeta_star, flightconditions);
-    // UVLM::Wake::Horseshoe::to_discretised(zeta_star,
-    //                                       gamma_star,
-    //                                       delta_x);
-
-    UVLM::Steady::solve_discretised
-    (
-        lifting_surfaces,
-        options
-    );
-    
-    UVLM::Steady::wake_roll_up_lifting
-    (
-        options,
-        flightconditions,
-        lifting_surfaces
-    );
-    UVLM::PostProc::calculate_static_forces_unsteady
-    (
-        lifting_surfaces.zeta,
-        lifting_surfaces.zeta_dot,
-        lifting_surfaces.zeta_star,
-        lifting_surfaces.gamma,
-        lifting_surfaces.gamma_star,
-        lifting_surfaces.u_ext,
-        options.rbm_vel_g,
-        lifting_surfaces.forces,
-        options,
-        flightconditions
-    );
-}
-
-/*-----------------------------------------------------------------------------
-
------------------------------------------------------------------------------*/
-template <typename t_struct_nl_body>
-void UVLM::Steady::solver_nonlifting_body
-(
-    t_struct_nl_body& nl_body,
-    const UVLM::Types::VMopts& options,
-    const UVLM::Types::FlightConditions& flightconditions
-)
-{    
-    nl_body.get_surface_parameters();
-    UVLM::Steady::solve_discretised_nonlifting_body
-    (
-        nl_body,
-        options
-    );
-    // export_data_to_csv_file("zeta_x.csv", nl_body.zeta[0][0]);
-    // export_data_to_csv_file("zeta_x_col.csv", nl_body.zeta_col[0][0]);
-
-    UVLM::PostProc::calculate_static_forces_nonlifting_body
-    (
-        nl_body,
-        flightconditions
-    );
-}
-
-/*-----------------------------------------------------------------------------
-
------------------------------------------------------------------------------*/
-template <typename t_struct_lifting_surface,
-          typename t_struct_phantom_surf,
-          typename t_struct_nl_body>
-void UVLM::Steady::solver_lifting_and_nonlifting_bodies
-(
-    t_struct_lifting_surface& lifting_surfaces,
-    t_struct_phantom_surf& phantom_surfaces,
-    const UVLM::Types::VMopts& options,
-    const UVLM::Types::FlightConditions& flightconditions,
-    t_struct_nl_body& nl_body
-)
-{
-    // Lifting surfaces
-    lifting_surfaces.get_surface_parameters();    
-     // total stream velocity
-     //TO-DO: Adjust for nonlifting bodies as well and put into function in struct???
-    UVLM::Unsteady::Utils::compute_resultant_grid_velocity
-    (
-        lifting_surfaces.zeta,
-        lifting_surfaces.zeta_dot,
-        lifting_surfaces.u_ext,
-        options.rbm_vel_g,
-        lifting_surfaces.uext_total
-    );
-    UVLM::Geometry::generate_colocationMesh(lifting_surfaces.uext_total, lifting_surfaces.uext_total_col);
-
-    // -------- Phantom Panels -------   
-    phantom_surfaces.get_surface_parameters();
-    phantom_surfaces.update_wake(lifting_surfaces.zeta_star);
-    nl_body.get_surface_parameters();
-
-    // ########################################
-    //To-Do: Check if special solver for horseshoe needed
-    UVLM::Steady::solve_discretised_lifting_and_nonlifting
-    (
-        options,
-        lifting_surfaces,
-        nl_body,
-        phantom_surfaces
-    );
-
-    UVLM::PostProc::calculate_static_forces_nonlifting_body
-    (
-        nl_body,
-        flightconditions
-    );
-
-   UVLM::PostProc::calculate_static_forces_unsteady
-    (
-        lifting_surfaces.zeta,
-        lifting_surfaces.zeta_dot,
-        lifting_surfaces.zeta_star,
-        lifting_surfaces.gamma,
-        lifting_surfaces.gamma_star,
-        lifting_surfaces.u_ext,
-        options.rbm_vel_g,
-        lifting_surfaces.forces,
-        options,
-        flightconditions
-    );
-}
-
-
-/*-----------------------------------------------------------------------------
-
------------------------------------------------------------------------------*/
-template <typename t_struct_lifting_surface>
-void UVLM::Steady::solve_horseshoe
-(
-    t_struct_lifting_surface& lifting_surfaces,
-    const UVLM::Types::VMopts& options,
-    const UVLM::Types::FlightConditions& flightconditions
-)
-{
-    // wake generation for horseshoe initialisation
-    UVLM::Wake::Horseshoe::init(lifting_surfaces.zeta,
-                                lifting_surfaces.zeta_star,
-                                flightconditions);
-    lifting_surfaces.get_aerodynamic_solver_inputs(options);
-
-    UVLM::Types::VectorX gamma_flat;
-    UVLM::Matrix::deconstruct_gamma(lifting_surfaces.gamma,
-                                    gamma_flat,
-                                    lifting_surfaces.zeta_col);
-
-    UVLM::LinearSolver::solve_system
-    (
-        lifting_surfaces.aic,
-        lifting_surfaces.rhs,
-        options,
-        gamma_flat
-    );
-
-    // probably could be done better with a Map
-    UVLM::Matrix::reconstruct_gamma(gamma_flat,
-                                    lifting_surfaces.gamma,
-                                    lifting_surfaces.zeta_col);
-
-    // copy gamma from trailing edge to wake if steady solution
-    UVLM::Wake::Horseshoe::circulation_transfer(lifting_surfaces.gamma,
-                                                lifting_surfaces.gamma_star);
-
-}
-
-
-
-/*-----------------------------------------------------------------------------
-
------------------------------------------------------------------------------*/
-template <typename t_struct_lifting_surface>
-void UVLM::Steady::solve_discretised
-(
-    t_struct_lifting_surface& lifting_surfaces,
-    const UVLM::Types::VMopts& options
-)
-{
-    lifting_surfaces.get_aerodynamic_solver_inputs(options);
-
-    // linear system solution
-    UVLM::Types::VectorX gamma_flat;
-    UVLM::Matrix::deconstruct_gamma(lifting_surfaces.gamma,
-                                    gamma_flat,
-                                    lifting_surfaces.zeta_col);
-
-    // export_data_to_csv_file("AIC_wing_only.csv",
-    //                         aic);
-    UVLM::LinearSolver::solve_system
-    (
-        lifting_surfaces.aic,
-        lifting_surfaces.rhs,
-        options,
-        gamma_flat
-    );
-
-    // gamma flat to gamma
-    // probably could be done better with a Map
-    UVLM::Matrix::reconstruct_gamma(gamma_flat,
-                                    lifting_surfaces.gamma,
-                                    lifting_surfaces.zeta_col);
-
-    if (options.Steady) 
-    {
-        // copy gamma from trailing edge to wake
-        int in_n_rows = -1;
-        UVLM::Wake::Horseshoe::circulation_transfer(lifting_surfaces.gamma,
-                                                lifting_surfaces.gamma_star,
-                                                in_n_rows);
-    }
-}
-
-/*-----------------------------------------------------------------------------
-
------------------------------------------------------------------------------*/
-template <typename t_struct_nl_body>
-void UVLM::Steady::solve_discretised_nonlifting_body
-(
-    t_struct_nl_body& nl_body,
-    const UVLM::Types::VMopts& options
-)
-{
-    // Get AIC and RHS 
-    nl_body.get_aerodynamic_solver_inputs();
-    //std::cout << "\nAIC Z = " << nl_body.aic_sources_z;
-    // linear system solution
-    UVLM::Types::VectorX sigma_flat;
-    UVLM::Matrix::deconstruct_gamma(nl_body.sigma,
-                                    sigma_flat,
-                                    nl_body.zeta_col);
-
-
-    UVLM::LinearSolver::solve_system
-    (
-        nl_body.aic_sources_z,
-        nl_body.rhs,
-        options,
-        sigma_flat
-    );
-
-	UVLM::PostProc::calculate_induced_velocity_col(sigma_flat,
-												   nl_body.aic_sources_x,
-												   nl_body.aic_sources_y,
-												   nl_body.aic_sources_z,
-												   nl_body.u_induced_col);
-    // probably could be done better with a Map
-    UVLM::Matrix::reconstruct_gamma(sigma_flat,
-                                    nl_body.sigma,
-                                    nl_body.uext_col);
-
-}
-template <typename t_struct_lifting_surfaces,
-            typename t_struct_nl_body,
-            typename t_struct_phantom_surf>
-void UVLM::Steady::solve_discretised_lifting_and_nonlifting
-(
-    const UVLM::Types::VMopts& options,
-    t_struct_lifting_surfaces& lifting_surfaces,
-    t_struct_nl_body& nl_body,
-    t_struct_phantom_surf& phantom_surfaces
-)
-{
-    // Setup Lifting and Lifting Surfaces
-    lifting_surfaces.get_aerodynamic_solver_inputs(options);
-    nl_body.get_aerodynamic_solver_inputs();
-
-    // RHS generation
-    // Create RHS phantom and merge all RHS vectors
-    UVLM::Types::VectorX rhs_phantom;
-    rhs_phantom.setZero(phantom_surfaces.Ktotal);
-
-    UVLM::Types::VectorX rhs_lifting_and_nonlifting = UVLM::Types::join_vectors(lifting_surfaces.rhs, nl_body.rhs);
-    UVLM::Types::VectorX rhs = UVLM::Types::join_vectors(rhs_lifting_and_nonlifting, rhs_phantom);
-    uint Ktotal = nl_body.Ktotal + lifting_surfaces.Ktotal + phantom_surfaces.Ktotal;
-
-    // AIC generation
-    UVLM::Types::MatrixX aic = UVLM::Types::MatrixX::Zero(Ktotal, Ktotal);
-    UVLM::Matrix::aic_combined(lifting_surfaces,
-                                nl_body, 
-                                phantom_surfaces,   
-                                aic,
-                                options);
-
-    // linear system solution
-    UVLM::Types::VectorX gamma_and_sigma_flat = UVLM::Types::VectorX::Zero(Ktotal);
-    UVLM::LinearSolver::solve_system
-    (
-        aic,
-        rhs,
-        options,
-        gamma_and_sigma_flat
-    );
-    
-    /*export_data_to_csv_file("Gamma_and_Sigma_interference_flat.csv",
-                            gamma_and_sigma_flat);*/
-    // split gamma and sigma Vector
-    UVLM::Types::VectorX gamma_flat = gamma_and_sigma_flat.head(lifting_surfaces.Ktotal);
-    UVLM::Types::VectorX gamma_phantom_flat = gamma_and_sigma_flat.tail(phantom_surfaces.Ktotal);    
-    UVLM::Types::VectorX sigma_flat = gamma_and_sigma_flat.block(lifting_surfaces.Ktotal, 0, nl_body.Ktotal, 1);  
-
-    // gamma flat to gamma
-    // probably could be done better with a Map
-    UVLM::Matrix::reconstruct_gamma(gamma_flat,
-                                    lifting_surfaces.gamma,
-                                    lifting_surfaces.zeta_col);
-  
-    if (options.Steady) 
-    {  
-        // copy gamma from trailing edge to wake
-        int in_n_rows = -1;
-        UVLM::Wake::Horseshoe::circulation_transfer(lifting_surfaces.gamma,
-                                                    lifting_surfaces.gamma_star,
-                                                    in_n_rows);
-    }
-
-    // ---- Post-processing nonlifting body ----
-	UVLM::PostProc::calculate_induced_velocity_col(sigma_flat,
-												   nl_body.aic_sources_x,
-												   nl_body.aic_sources_y,
-												   nl_body.aic_sources_z,
-												   nl_body.u_induced_col);
-   
-    UVLM::Matrix::reconstruct_gamma(sigma_flat,
-                                    nl_body.sigma,
-                                    nl_body.zeta_col);
-}
-
-template <typename t_struct_lifting_surface>
-void UVLM::Steady::wake_roll_up_lifting
-(
-    const UVLM::Types::VMopts& options,
-    const UVLM::Types::FlightConditions& flightconditions,
-    t_struct_lifting_surface& lifting_surfaces
-)
-{
-    // TODO: Combine with wake_roll_up
-    double zeta_star_norm_first = 0.0;
-    double zeta_star_norm_previous = 0.0;
-    double zeta_star_norm = 0.0;
-    bool convergence;
-
-    UVLM::Types::VecVecMatrixX zeta_star_previous;
-    if (options.n_rollup != 0)
-    {
-        zeta_star_norm_first = UVLM::Types::norm_VecVec_mat(lifting_surfaces.zeta_star);
-        zeta_star_norm_previous = zeta_star_norm_first;
-        zeta_star_norm = 0.0;
-        UVLM::Types::allocate_VecVecMat(zeta_star_previous, lifting_surfaces.zeta_star);
-        UVLM::Types::copy_VecVecMat(lifting_surfaces.zeta_star, zeta_star_previous);
-    }
-
-    // ROLLUP LOOP--------------------------------------------------------
-    for (uint i_rollup=0; i_rollup<options.n_rollup; ++i_rollup)
-    {
-        // determine convection velocity u_ind
-        UVLM::Types::VecVecMatrixX u_ind;
-        UVLM::Types::allocate_VecVecMat(u_ind,
-                                        lifting_surfaces.zeta_star);
-        // induced velocity by vortex rings
-        UVLM::BiotSavart::total_induced_velocity_on_wake(
-            lifting_surfaces.zeta,
-            lifting_surfaces.zeta_star,
-            lifting_surfaces.gamma,
-            lifting_surfaces.gamma_star,
-            u_ind,
-            options.ImageMethod,
-            options.vortex_radius_wake_ind);
-
-        // Do not move the vertices in the TE
-        UVLM::Wake::Discretised::no_movement_of_vortices_at_TE(u_ind);
-
-        // convect based on u_ind for all the grid.
-        UVLM::Wake::Discretised::convect(lifting_surfaces.zeta_star,
-                                         u_ind,
-                                         options.dt);
-
-        // generate AIC again
-        if (i_rollup%options.rollup_aic_refresh == 0)
-        {
-            UVLM::Steady::solve_discretised
-            (
-                lifting_surfaces,
-                options
-            );
-            
-         }
-        // convergence check -------------------
-        zeta_star_norm = UVLM::Types::norm_VecVec_mat(lifting_surfaces.zeta_star);
-        convergence = convergence_check_wake(i_rollup,
-                                             lifting_surfaces.zeta_star,
-                                             zeta_star_previous,
-                                             zeta_star_norm_first,
-                                             options.rollup_tolerance);
-        if (convergence){break;}
-        zeta_star_norm_previous = zeta_star_norm;
-        UVLM::Types::copy_VecVecMat(lifting_surfaces.zeta_star, zeta_star_previous);
-    }
-}
-template <typename t_struct_lifting_surface,
-          typename t_struct_nonlifting_surface>
-void UVLM::Steady::wake_roll_up
-(
-    const UVLM::Types::VMopts& options,
-    const UVLM::Types::FlightConditions& flightconditions,
-    t_struct_lifting_surface& lifting_surfaces,
-    t_struct_nonlifting_surface& nl_body
-)
-{
-    double zeta_star_norm_first = 0.0;
-    double zeta_star_norm_previous = 0.0;
-    double zeta_star_norm = 0.0;
-    unsigned int N;
-    bool convergence;
-    int n_rollup = options.n_rollup;
-    UVLM::Types::VecVecMatrixX zeta_star_previous;
-    if (n_rollup != 0)
-    {
-        zeta_star_norm_first = UVLM::Types::norm_VecVec_mat(lifting_surfaces.zeta_star);
-        zeta_star_norm_previous = zeta_star_norm_first;
-        zeta_star_norm = 0.0;
-        zeta_star_previous = UVLM::Types::allocate_VecVecMat(lifting_surfaces.zeta_star); 
-        UVLM::Types::copy_VecVecMat(lifting_surfaces.zeta_star, zeta_star_previous);
-    }
-    
-    // ROLLUP LOOP--------------------------------------------------------
-    for (uint i_rollup=0; i_rollup<n_rollup; ++i_rollup)
-    {
-
-        // determine convection velocity u_ind from lifting surfaces
-        UVLM::Types::VecVecMatrixX u_ind;
-        UVLM::Types::allocate_VecVecMat(u_ind, lifting_surfaces.zeta_star);
-        
-        // induced velocity by vortex rings
-        UVLM::BiotSavart::total_induced_velocity_on_wake(
-            lifting_surfaces.zeta,
-            lifting_surfaces.zeta_star,
-            lifting_surfaces.gamma,
-            lifting_surfaces.gamma_star,
-            u_ind,
-            options.ImageMethod,
-            options.vortex_radius_wake_ind);
-
-        if (!options.only_lifting)
-        {
-            // Get surface vectors of zeta_star (account for points instead of panels)
-            // determine convection velocity u_ind from non lifting surfaces
-            UVLM::Types::VecVecMatrixX normals_star, longitudinals_star, perpendiculars_star;
-            
-            UVLM::Types::allocate_VecVecMat(normals_star, lifting_surfaces.zeta_star);
-            UVLM::Types::allocate_VecVecMat(longitudinals_star, lifting_surfaces.zeta_star);
-            UVLM::Types::allocate_VecVecMat(perpendiculars_star, lifting_surfaces.zeta_star);
-            UVLM::Geometry::generate_surface_vectors_wake(lifting_surfaces.zeta_star, normals_star, longitudinals_star, perpendiculars_star);
-                
-            // Allocate matrices for source influence
-            uint Ktotal_star = UVLM::Matrix::get_total_VecVecMat_size(normals_star);
-            UVLM::Types::MatrixX u_induced_x = UVLM::Types::MatrixX::Zero(Ktotal_star, nl_body.Ktotal);
-            UVLM::Types::MatrixX u_induced_y = UVLM::Types::MatrixX::Zero(Ktotal_star, nl_body.Ktotal);
-            UVLM::Types::MatrixX u_induced_z = UVLM::Types::MatrixX::Zero(Ktotal_star, nl_body.Ktotal);
-
-            // Get induced velocities by sources
-            UVLM::Matrix::AIC_sources(nl_body.zeta,
-                                        lifting_surfaces.zeta_star,
-                                        nl_body.longitudinals,
-                                        nl_body.perpendiculars,
-                                        nl_body.normals,
-                                        longitudinals_star,
-                                        perpendiculars_star,
-                                        normals_star,
-                                        u_induced_x,
-                                        u_induced_y,
-                                        u_induced_z);
-            // add induced velocity by sources
-            UVLM::Types::VectorX sigma_flat;
-            UVLM::Matrix::deconstruct_gamma(nl_body.sigma,
-                                            sigma_flat,
-                                            nl_body.zeta_col);
-
-            UVLM::Types::VecVecMatrixX u_induced_star_sources;
-            UVLM::Types::allocate_VecVecMat(u_induced_star_sources, u_ind);
-	    UVLM::PostProc::calculate_induced_velocity_col(sigma_flat,
-												       u_induced_x,
-												       u_induced_y,
-                                                        u_induced_z,
-                                                        u_induced_star_sources);
-            u_ind += u_induced_star_sources;
-        }
-
-        // Do not move the vertices in the TE
-        UVLM::Wake::Discretised::no_movement_of_vortices_at_TE(u_ind);
-
-
-        // convect based on u_ind for all the grid.
-        UVLM::Wake::Discretised::convect(lifting_surfaces.zeta_star,
-                                         u_ind,
-                                         options.dt);
-
-        // convergence check -------------------
-        zeta_star_norm = UVLM::Types::norm_VecVec_mat(lifting_surfaces.zeta_star);
-        convergence = convergence_check_wake(i_rollup,
-                                             lifting_surfaces.zeta_star,
-                                             zeta_star_previous,
-                                             zeta_star_norm_first,
-                                             options.rollup_tolerance);
-        if (convergence){break;}
-        zeta_star_norm_previous = zeta_star_norm;
-        UVLM::Types::copy_VecVecMat(lifting_surfaces.zeta_star, zeta_star_previous);
-    }
-}
-
-template <typename t_zeta_star,
-          typename t_zeta_star_previous>       
-bool UVLM::Steady::convergence_check_wake
-(
-    const uint i_rollup,
-    t_zeta_star& zeta_star,
-    t_zeta_star_previous& zeta_star_previous,
-    const double zeta_star_norm_first,
-    const double rollup_tolerance
-)
-{
-    if (i_rollup != 0)
-    {
-        double eps = std::abs(UVLM::Types::norm_VecVec_mat(zeta_star - zeta_star_previous))/zeta_star_norm_first;
-        std::cout << "    UVLM: Rollup iteration: " << i_rollup << ". Error: " << eps << std::endl;
-        if (eps < rollup_tolerance)
-        {
-            return true; //convergence check passed --> break
-        }
-    }
-    return false;
-}
->>>>>>> 7ea17856
+#pragma once
+
+#include "types.h"
+#include "constants.h"
+#include "triads.h"
+#include "mapping.h"
+#include "geometry.h"
+#include "biotsavart.h"
+#include "matrix.h"
+#include "phantom.h"
+#include "wake.h"
+#include "postproc.h"
+#include "linear_solver.h"
+
+#include "debugutils.h"
+
+#include <iostream>
+
+// DECLARATIONS
+namespace UVLM
+{
+    namespace Steady
+    {
+        template <typename t_struct_lifting_surfaces>
+        void solver
+        (
+            t_struct_lifting_surfaces& lifting_surfaces,
+            const UVLM::Types::VMopts& options,
+            const UVLM::Types::FlightConditions& flightconditions
+        );
+        template <typename t_struct_nl_body>
+        void solver_nonlifting_body
+        (
+            t_struct_nl_body& nl_body,
+            const UVLM::Types::VMopts& options,
+            const UVLM::Types::FlightConditions& flightconditions
+        );
+
+        template <typename t_struct_lifting_surface,
+                  typename t_struct_phantom_surf,
+                  typename t_struct_nl_body>
+        void solver_lifting_and_nonlifting_bodies
+        (
+            t_struct_lifting_surface& lifting_surfaces,
+            t_struct_phantom_surf& phantom_surfaces,
+            const UVLM::Types::VMopts& options,
+            const UVLM::Types::FlightConditions& flightconditions,
+            t_struct_nl_body& nl_body
+        );
+
+        template <typename t_struct_lifting_surface>
+        void solve_horseshoe
+        (
+            t_struct_lifting_surface& lifting_surfaces,
+            const UVLM::Types::VMopts& options,
+            const UVLM::Types::FlightConditions& flightconditions
+        );
+        template <typename t_struct_lifting_surface>
+        void solve_discretised
+        (
+            t_struct_lifting_surface& lifting_surfaces,
+            const UVLM::Types::VMopts& options
+        );
+        template <typename t_struct_nl_body>
+        void solve_discretised_nonlifting_body
+        (
+            t_struct_nl_body& nl_body,
+            const UVLM::Types::VMopts& options
+        );
+
+        template <typename t_struct_lifting_surfaces,
+                  typename t_struct_nl_body,
+                  typename t_struct_phantom_surf>
+        void solve_discretised_lifting_and_nonlifting
+        (
+            const UVLM::Types::VMopts& options,
+            t_struct_lifting_surfaces& lifting_surfaces,
+            t_struct_nl_body& nl_body,
+            t_struct_phantom_surf& phantom_surfaces
+        );
+
+        template <typename t_struct_lifting_surface>
+        void wake_roll_up_lifting
+        (
+            const UVLM::Types::VMopts& options,
+            const UVLM::Types::FlightConditions& flightconditions,           
+            t_struct_lifting_surface& lifting_surfaces
+        );
+        template <typename t_struct_lifting_surface,
+                  typename t_struct_nonlifting_surface>
+        void wake_roll_up
+        (
+            const UVLM::Types::VMopts& options,
+            const UVLM::Types::FlightConditions& flightconditions,            
+            t_struct_lifting_surface& lifting_surfaces,
+            t_struct_nonlifting_surface& nl_body
+        );
+
+        template <typename t_zeta_star,
+                  typename t_zeta_star_previous>       
+        bool convergence_check_wake
+        (
+            const uint i_rollup,
+            t_zeta_star& zeta_star,
+            t_zeta_star_previous& zeta_star_previous,
+            const double zeta_star_norm_first,
+            const double rollup_tolerance
+        );
+    }
+}
+
+/*-----------------------------------------------------------------------------
+
+-----------------------------------------------------------------------------*/
+template <typename t_struct_lifting_surfaces>
+void UVLM::Steady::solver
+(
+    t_struct_lifting_surfaces& lifting_surfaces,
+    const UVLM::Types::VMopts& options,
+    const UVLM::Types::FlightConditions& flightconditions
+)
+{
+    lifting_surfaces.get_surface_parameters();    
+
+     // total stream velocity
+     //TO-DO: Adjust for nonlifting bodies as well! and create function in combination with uext_total_col
+    UVLM::Unsteady::Utils::compute_resultant_grid_velocity
+    (
+        lifting_surfaces.zeta,
+        lifting_surfaces.zeta_dot,
+        lifting_surfaces.u_ext,
+        options.rbm_vel_g,
+        lifting_surfaces.uext_total
+    );
+
+    UVLM::Geometry::generate_colocationMesh(lifting_surfaces.uext_total, lifting_surfaces.uext_total_col);
+
+    // if options.horseshoe, it is finished.
+    if (options.horseshoe)
+    {
+        // solve the steady horseshoe problem
+        UVLM::Steady::solve_horseshoe
+        (
+            lifting_surfaces,
+            options,
+            flightconditions
+        );
+
+        UVLM::PostProc::calculate_static_forces
+        (
+            lifting_surfaces.zeta,
+            lifting_surfaces.zeta_star,
+            lifting_surfaces.gamma,
+            lifting_surfaces.gamma_star,
+            lifting_surfaces.uext_total,
+            lifting_surfaces.forces,
+            options,
+            flightconditions
+        );
+        
+        double delta_x = options.dt * UVLM::Types::norm_Vec(lifting_surfaces.u_ext[0][0](0,0),
+                                                            lifting_surfaces.u_ext[0][1](0,0),
+                                                            lifting_surfaces.u_ext[0][2](0,0));
+        UVLM::Wake::Horseshoe::to_discretised(lifting_surfaces.zeta_star,
+                                              lifting_surfaces.gamma_star,
+                                              delta_x);
+        return;
+    }
+
+
+    // create Wake
+    // UVLM::Wake::Horseshoe::init(zeta, zeta_star, flightconditions);
+    // UVLM::Wake::Horseshoe::to_discretised(zeta_star,
+    //                                       gamma_star,
+    //                                       delta_x);
+
+    UVLM::Steady::solve_discretised
+    (
+        lifting_surfaces,
+        options
+    );
+    
+    UVLM::Steady::wake_roll_up_lifting
+    (
+        options,
+        flightconditions,
+        lifting_surfaces
+    );
+    UVLM::PostProc::calculate_static_forces_unsteady
+    (
+        lifting_surfaces.zeta,
+        lifting_surfaces.zeta_dot,
+        lifting_surfaces.zeta_star,
+        lifting_surfaces.gamma,
+        lifting_surfaces.gamma_star,
+        lifting_surfaces.u_ext,
+        options.rbm_vel_g,
+        lifting_surfaces.forces,
+        options,
+        flightconditions
+    );
+}
+
+/*-----------------------------------------------------------------------------
+
+-----------------------------------------------------------------------------*/
+template <typename t_struct_nl_body>
+void UVLM::Steady::solver_nonlifting_body
+(
+    t_struct_nl_body& nl_body,
+    const UVLM::Types::VMopts& options,
+    const UVLM::Types::FlightConditions& flightconditions
+)
+{    
+    nl_body.get_surface_parameters();
+    UVLM::Steady::solve_discretised_nonlifting_body
+    (
+        nl_body,
+        options
+    );
+    // export_data_to_csv_file("zeta_x.csv", nl_body.zeta[0][0]);
+    // export_data_to_csv_file("zeta_x_col.csv", nl_body.zeta_col[0][0]);
+
+    UVLM::PostProc::calculate_static_forces_nonlifting_body
+    (
+        nl_body,
+        flightconditions
+    );
+}
+
+/*-----------------------------------------------------------------------------
+
+-----------------------------------------------------------------------------*/
+template <typename t_struct_lifting_surface,
+          typename t_struct_phantom_surf,
+          typename t_struct_nl_body>
+void UVLM::Steady::solver_lifting_and_nonlifting_bodies
+(
+    t_struct_lifting_surface& lifting_surfaces,
+    t_struct_phantom_surf& phantom_surfaces,
+    const UVLM::Types::VMopts& options,
+    const UVLM::Types::FlightConditions& flightconditions,
+    t_struct_nl_body& nl_body
+)
+{
+    // Lifting surfaces
+    lifting_surfaces.get_surface_parameters();    
+     // total stream velocity
+     //TO-DO: Adjust for nonlifting bodies as well and put into function in struct???
+    UVLM::Unsteady::Utils::compute_resultant_grid_velocity
+    (
+        lifting_surfaces.zeta,
+        lifting_surfaces.zeta_dot,
+        lifting_surfaces.u_ext,
+        options.rbm_vel_g,
+        lifting_surfaces.uext_total
+    );
+    UVLM::Geometry::generate_colocationMesh(lifting_surfaces.uext_total, lifting_surfaces.uext_total_col);
+
+    // -------- Phantom Panels -------   
+    phantom_surfaces.get_surface_parameters();
+    phantom_surfaces.update_wake(lifting_surfaces.zeta_star);
+    nl_body.get_surface_parameters();
+
+    // ########################################
+    //To-Do: Check if special solver for horseshoe needed
+    UVLM::Steady::solve_discretised_lifting_and_nonlifting
+    (
+        options,
+        lifting_surfaces,
+        nl_body,
+        phantom_surfaces
+    );
+
+    UVLM::PostProc::calculate_static_forces_nonlifting_body
+    (
+        nl_body,
+        flightconditions
+    );
+
+   UVLM::PostProc::calculate_static_forces_unsteady
+    (
+        lifting_surfaces.zeta,
+        lifting_surfaces.zeta_dot,
+        lifting_surfaces.zeta_star,
+        lifting_surfaces.gamma,
+        lifting_surfaces.gamma_star,
+        lifting_surfaces.u_ext,
+        options.rbm_vel_g,
+        lifting_surfaces.forces,
+        options,
+        flightconditions
+    );
+}
+
+
+/*-----------------------------------------------------------------------------
+
+-----------------------------------------------------------------------------*/
+template <typename t_struct_lifting_surface>
+void UVLM::Steady::solve_horseshoe
+(
+    t_struct_lifting_surface& lifting_surfaces,
+    const UVLM::Types::VMopts& options,
+    const UVLM::Types::FlightConditions& flightconditions
+)
+{
+    // wake generation for horseshoe initialisation
+    UVLM::Wake::Horseshoe::init(lifting_surfaces.zeta,
+                                lifting_surfaces.zeta_star,
+                                flightconditions);
+    lifting_surfaces.get_aerodynamic_solver_inputs(options);
+
+    UVLM::Types::VectorX gamma_flat;
+    UVLM::Matrix::deconstruct_gamma(lifting_surfaces.gamma,
+                                    gamma_flat,
+                                    lifting_surfaces.zeta_col);
+
+    UVLM::LinearSolver::solve_system
+    (
+        lifting_surfaces.aic,
+        lifting_surfaces.rhs,
+        options,
+        gamma_flat
+    );
+
+    // probably could be done better with a Map
+    UVLM::Matrix::reconstruct_gamma(gamma_flat,
+                                    lifting_surfaces.gamma,
+                                    lifting_surfaces.zeta_col);
+
+    // copy gamma from trailing edge to wake if steady solution
+    UVLM::Wake::Horseshoe::circulation_transfer(lifting_surfaces.gamma,
+                                                lifting_surfaces.gamma_star);
+
+}
+
+
+
+/*-----------------------------------------------------------------------------
+
+-----------------------------------------------------------------------------*/
+template <typename t_struct_lifting_surface>
+void UVLM::Steady::solve_discretised
+(
+    t_struct_lifting_surface& lifting_surfaces,
+    const UVLM::Types::VMopts& options
+)
+{
+    lifting_surfaces.get_aerodynamic_solver_inputs(options);
+
+    // linear system solution
+    UVLM::Types::VectorX gamma_flat;
+    UVLM::Matrix::deconstruct_gamma(lifting_surfaces.gamma,
+                                    gamma_flat,
+                                    lifting_surfaces.zeta_col);
+
+    // export_data_to_csv_file("AIC_wing_only.csv",
+    //                         aic);
+    UVLM::LinearSolver::solve_system
+    (
+        lifting_surfaces.aic,
+        lifting_surfaces.rhs,
+        options,
+        gamma_flat
+    );
+
+    // gamma flat to gamma
+    // probably could be done better with a Map
+    UVLM::Matrix::reconstruct_gamma(gamma_flat,
+                                    lifting_surfaces.gamma,
+                                    lifting_surfaces.zeta_col);
+
+    if (options.Steady) 
+    {
+        // copy gamma from trailing edge to wake
+        int in_n_rows = -1;
+        UVLM::Wake::Horseshoe::circulation_transfer(lifting_surfaces.gamma,
+                                                lifting_surfaces.gamma_star,
+                                                in_n_rows);
+    }
+}
+
+/*-----------------------------------------------------------------------------
+
+-----------------------------------------------------------------------------*/
+template <typename t_struct_nl_body>
+void UVLM::Steady::solve_discretised_nonlifting_body
+(
+    t_struct_nl_body& nl_body,
+    const UVLM::Types::VMopts& options
+)
+{
+    // Get AIC and RHS 
+    nl_body.get_aerodynamic_solver_inputs();
+    //std::cout << "\nAIC Z = " << nl_body.aic_sources_z;
+    // linear system solution
+    UVLM::Types::VectorX sigma_flat;
+    UVLM::Matrix::deconstruct_gamma(nl_body.sigma,
+                                    sigma_flat,
+                                    nl_body.zeta_col);
+
+
+    UVLM::LinearSolver::solve_system
+    (
+        nl_body.aic_sources_z,
+        nl_body.rhs,
+        options,
+        sigma_flat
+    );
+
+	UVLM::PostProc::calculate_induced_velocity_col(sigma_flat,
+												   nl_body.aic_sources_x,
+												   nl_body.aic_sources_y,
+												   nl_body.aic_sources_z,
+												   nl_body.u_induced_col);
+    // probably could be done better with a Map
+    UVLM::Matrix::reconstruct_gamma(sigma_flat,
+                                    nl_body.sigma,
+                                    nl_body.uext_col);
+
+}
+template <typename t_struct_lifting_surfaces,
+            typename t_struct_nl_body,
+            typename t_struct_phantom_surf>
+void UVLM::Steady::solve_discretised_lifting_and_nonlifting
+(
+    const UVLM::Types::VMopts& options,
+    t_struct_lifting_surfaces& lifting_surfaces,
+    t_struct_nl_body& nl_body,
+    t_struct_phantom_surf& phantom_surfaces
+)
+{
+    // Setup Lifting and Lifting Surfaces
+    lifting_surfaces.get_aerodynamic_solver_inputs(options);
+    nl_body.get_aerodynamic_solver_inputs();
+
+    // RHS generation
+    // Create RHS phantom and merge all RHS vectors
+    UVLM::Types::VectorX rhs_phantom;
+    rhs_phantom.setZero(phantom_surfaces.Ktotal);
+
+    UVLM::Types::VectorX rhs_lifting_and_nonlifting = UVLM::Types::join_vectors(lifting_surfaces.rhs, nl_body.rhs);
+    UVLM::Types::VectorX rhs = UVLM::Types::join_vectors(rhs_lifting_and_nonlifting, rhs_phantom);
+    uint Ktotal = nl_body.Ktotal + lifting_surfaces.Ktotal + phantom_surfaces.Ktotal;
+
+    // AIC generation
+    UVLM::Types::MatrixX aic = UVLM::Types::MatrixX::Zero(Ktotal, Ktotal);
+    UVLM::Matrix::aic_combined(lifting_surfaces,
+                                nl_body, 
+                                phantom_surfaces,   
+                                aic,
+                                options);
+
+    // linear system solution
+    UVLM::Types::VectorX gamma_and_sigma_flat = UVLM::Types::VectorX::Zero(Ktotal);
+    UVLM::LinearSolver::solve_system
+    (
+        aic,
+        rhs,
+        options,
+        gamma_and_sigma_flat
+    );
+    
+    /*export_data_to_csv_file("Gamma_and_Sigma_interference_flat.csv",
+                            gamma_and_sigma_flat);*/
+    // split gamma and sigma Vector
+    UVLM::Types::VectorX gamma_flat = gamma_and_sigma_flat.head(lifting_surfaces.Ktotal);
+    UVLM::Types::VectorX gamma_phantom_flat = gamma_and_sigma_flat.tail(phantom_surfaces.Ktotal);    
+    UVLM::Types::VectorX sigma_flat = gamma_and_sigma_flat.block(lifting_surfaces.Ktotal, 0, nl_body.Ktotal, 1);  
+
+    // gamma flat to gamma
+    // probably could be done better with a Map
+    UVLM::Matrix::reconstruct_gamma(gamma_flat,
+                                    lifting_surfaces.gamma,
+                                    lifting_surfaces.zeta_col);
+  
+    if (options.Steady) 
+    {  
+        // copy gamma from trailing edge to wake
+        int in_n_rows = -1;
+        UVLM::Wake::Horseshoe::circulation_transfer(lifting_surfaces.gamma,
+                                                    lifting_surfaces.gamma_star,
+                                                    in_n_rows);
+    }
+
+    // ---- Post-processing nonlifting body ----
+	UVLM::PostProc::calculate_induced_velocity_col(sigma_flat,
+												   nl_body.aic_sources_x,
+												   nl_body.aic_sources_y,
+												   nl_body.aic_sources_z,
+												   nl_body.u_induced_col);
+   
+    UVLM::Matrix::reconstruct_gamma(sigma_flat,
+                                    nl_body.sigma,
+                                    nl_body.zeta_col);
+}
+
+template <typename t_struct_lifting_surface>
+void UVLM::Steady::wake_roll_up_lifting
+(
+    const UVLM::Types::VMopts& options,
+    const UVLM::Types::FlightConditions& flightconditions,
+    t_struct_lifting_surface& lifting_surfaces
+)
+{
+    // TODO: Combine with wake_roll_up
+    double zeta_star_norm_first = 0.0;
+    double zeta_star_norm_previous = 0.0;
+    double zeta_star_norm = 0.0;
+    bool convergence;
+
+    UVLM::Types::VecVecMatrixX zeta_star_previous;
+    if (options.n_rollup != 0)
+    {
+        zeta_star_norm_first = UVLM::Types::norm_VecVec_mat(lifting_surfaces.zeta_star);
+        zeta_star_norm_previous = zeta_star_norm_first;
+        zeta_star_norm = 0.0;
+        UVLM::Types::allocate_VecVecMat(zeta_star_previous, lifting_surfaces.zeta_star);
+        UVLM::Types::copy_VecVecMat(lifting_surfaces.zeta_star, zeta_star_previous);
+    }
+
+    // ROLLUP LOOP--------------------------------------------------------
+    for (uint i_rollup=0; i_rollup<options.n_rollup; ++i_rollup)
+    {
+        // determine convection velocity u_ind
+        UVLM::Types::VecVecMatrixX u_ind;
+        UVLM::Types::allocate_VecVecMat(u_ind,
+                                        lifting_surfaces.zeta_star);
+        // induced velocity by vortex rings
+        UVLM::BiotSavart::total_induced_velocity_on_wake(
+            lifting_surfaces.zeta,
+            lifting_surfaces.zeta_star,
+            lifting_surfaces.gamma,
+            lifting_surfaces.gamma_star,
+            u_ind,
+            options.ImageMethod,
+            options.vortex_radius_wake_ind);
+
+        // Do not move the vertices in the TE
+        UVLM::Wake::Discretised::no_movement_of_vortices_at_TE(u_ind);
+
+        // convect based on u_ind for all the grid.
+        UVLM::Wake::Discretised::convect(lifting_surfaces.zeta_star,
+                                         u_ind,
+                                         options.dt);
+
+        // generate AIC again
+        if (i_rollup%options.rollup_aic_refresh == 0)
+        {
+            UVLM::Steady::solve_discretised
+            (
+                lifting_surfaces,
+                options
+            );
+            
+         }
+        // convergence check -------------------
+        zeta_star_norm = UVLM::Types::norm_VecVec_mat(lifting_surfaces.zeta_star);
+        convergence = convergence_check_wake(i_rollup,
+                                             lifting_surfaces.zeta_star,
+                                             zeta_star_previous,
+                                             zeta_star_norm_first,
+                                             options.rollup_tolerance);
+        if (convergence){break;}
+        zeta_star_norm_previous = zeta_star_norm;
+        UVLM::Types::copy_VecVecMat(lifting_surfaces.zeta_star, zeta_star_previous);
+    }
+}
+template <typename t_struct_lifting_surface,
+          typename t_struct_nonlifting_surface>
+void UVLM::Steady::wake_roll_up
+(
+    const UVLM::Types::VMopts& options,
+    const UVLM::Types::FlightConditions& flightconditions,
+    t_struct_lifting_surface& lifting_surfaces,
+    t_struct_nonlifting_surface& nl_body
+)
+{
+    double zeta_star_norm_first = 0.0;
+    double zeta_star_norm_previous = 0.0;
+    double zeta_star_norm = 0.0;
+    unsigned int N;
+    bool convergence;
+    int n_rollup = options.n_rollup;
+    UVLM::Types::VecVecMatrixX zeta_star_previous;
+    if (n_rollup != 0)
+    {
+        zeta_star_norm_first = UVLM::Types::norm_VecVec_mat(lifting_surfaces.zeta_star);
+        zeta_star_norm_previous = zeta_star_norm_first;
+        zeta_star_norm = 0.0;
+        zeta_star_previous = UVLM::Types::allocate_VecVecMat(lifting_surfaces.zeta_star); 
+        UVLM::Types::copy_VecVecMat(lifting_surfaces.zeta_star, zeta_star_previous);
+    }
+    
+    // ROLLUP LOOP--------------------------------------------------------
+    for (uint i_rollup=0; i_rollup<n_rollup; ++i_rollup)
+    {
+
+        // determine convection velocity u_ind from lifting surfaces
+        UVLM::Types::VecVecMatrixX u_ind;
+        UVLM::Types::allocate_VecVecMat(u_ind, lifting_surfaces.zeta_star);
+        
+        // induced velocity by vortex rings
+        UVLM::BiotSavart::total_induced_velocity_on_wake(
+            lifting_surfaces.zeta,
+            lifting_surfaces.zeta_star,
+            lifting_surfaces.gamma,
+            lifting_surfaces.gamma_star,
+            u_ind,
+            options.ImageMethod,
+            options.vortex_radius_wake_ind);
+
+        if (!options.only_lifting)
+        {
+            // Get surface vectors of zeta_star (account for points instead of panels)
+            // determine convection velocity u_ind from non lifting surfaces
+            UVLM::Types::VecVecMatrixX normals_star, longitudinals_star, perpendiculars_star;
+            
+            UVLM::Types::allocate_VecVecMat(normals_star, lifting_surfaces.zeta_star);
+            UVLM::Types::allocate_VecVecMat(longitudinals_star, lifting_surfaces.zeta_star);
+            UVLM::Types::allocate_VecVecMat(perpendiculars_star, lifting_surfaces.zeta_star);
+            UVLM::Geometry::generate_surface_vectors_wake(lifting_surfaces.zeta_star, normals_star, longitudinals_star, perpendiculars_star);
+                
+            // Allocate matrices for source influence
+            uint Ktotal_star = UVLM::Matrix::get_total_VecVecMat_size(normals_star);
+            UVLM::Types::MatrixX u_induced_x = UVLM::Types::MatrixX::Zero(Ktotal_star, nl_body.Ktotal);
+            UVLM::Types::MatrixX u_induced_y = UVLM::Types::MatrixX::Zero(Ktotal_star, nl_body.Ktotal);
+            UVLM::Types::MatrixX u_induced_z = UVLM::Types::MatrixX::Zero(Ktotal_star, nl_body.Ktotal);
+
+            // Get induced velocities by sources
+            UVLM::Matrix::AIC_sources(nl_body.zeta,
+                                        lifting_surfaces.zeta_star,
+                                        nl_body.longitudinals,
+                                        nl_body.perpendiculars,
+                                        nl_body.normals,
+                                        longitudinals_star,
+                                        perpendiculars_star,
+                                        normals_star,
+                                        u_induced_x,
+                                        u_induced_y,
+                                        u_induced_z);
+            // add induced velocity by sources
+            UVLM::Types::VectorX sigma_flat;
+            UVLM::Matrix::deconstruct_gamma(nl_body.sigma,
+                                            sigma_flat,
+                                            nl_body.zeta_col);
+
+            UVLM::Types::VecVecMatrixX u_induced_star_sources;
+            UVLM::Types::allocate_VecVecMat(u_induced_star_sources, u_ind);
+	    UVLM::PostProc::calculate_induced_velocity_col(sigma_flat,
+												       u_induced_x,
+												       u_induced_y,
+                                                        u_induced_z,
+                                                        u_induced_star_sources);
+            u_ind += u_induced_star_sources;
+        }
+
+        // Do not move the vertices in the TE
+        UVLM::Wake::Discretised::no_movement_of_vortices_at_TE(u_ind);
+
+
+        // convect based on u_ind for all the grid.
+        UVLM::Wake::Discretised::convect(lifting_surfaces.zeta_star,
+                                         u_ind,
+                                         options.dt);
+
+        // convergence check -------------------
+        zeta_star_norm = UVLM::Types::norm_VecVec_mat(lifting_surfaces.zeta_star);
+        convergence = convergence_check_wake(i_rollup,
+                                             lifting_surfaces.zeta_star,
+                                             zeta_star_previous,
+                                             zeta_star_norm_first,
+                                             options.rollup_tolerance);
+        if (convergence){break;}
+        zeta_star_norm_previous = zeta_star_norm;
+        UVLM::Types::copy_VecVecMat(lifting_surfaces.zeta_star, zeta_star_previous);
+    }
+}
+
+template <typename t_zeta_star,
+          typename t_zeta_star_previous>       
+bool UVLM::Steady::convergence_check_wake
+(
+    const uint i_rollup,
+    t_zeta_star& zeta_star,
+    t_zeta_star_previous& zeta_star_previous,
+    const double zeta_star_norm_first,
+    const double rollup_tolerance
+)
+{
+    if (i_rollup != 0)
+    {
+        double eps = std::abs(UVLM::Types::norm_VecVec_mat(zeta_star - zeta_star_previous))/zeta_star_norm_first;
+        std::cout << "    UVLM: Rollup iteration: " << i_rollup << ". Error: " << eps << std::endl;
+        if (eps < rollup_tolerance)
+        {
+            return true; //convergence check passed --> break
+        }
+    }
+    return false;
+}