#pragma once

#include "types.h"
#include "triads.h"
#include "unsteady_utils.h"
#include "constants.h"
#include "mapping.h"
#include "geometry.h"
#include "biotsavart.h"
#include "matrix.h"
#include "postproc.h"
#include "steady.h"
#include "wake.h"

#include <iostream>

// DECLARATIONS
namespace UVLM
{
    namespace Unsteady
    {
<<<<<<< HEAD
        template <typename t_zeta,
                  typename t_zeta_dot,
                  typename t_uext,
                  typename t_uext_star,
                  typename t_zeta_star,
                  typename t_gamma,
                  typename t_gamma_star,
                  typename t_dist_to_orig,
                  typename t_normals,
                //   typename t_previous_gamma,
                  typename t_rbm_velocity,
                  typename t_centre_rot,
                  typename t_forces>
        void solver
        (
            const uint& i_iter,
            t_zeta& zeta,
            t_zeta_dot& zeta_dot,
            t_uext& uext,
            t_uext_star& uext_star,
            t_zeta_star& zeta_star,
            t_gamma& gamma,
            t_gamma_star& gamma_star,
            t_dist_to_orig& dist_to_orig,
            t_normals& normals,
            // const t_previous_gamma& previous_gamma,
            t_rbm_velocity& rbm_velocity,
            t_centre_rot& centre_rot,
            t_forces& forces,
            t_forces& dynamic_forces,
=======
        template <typename t_lifting_surfaces>
        void solver
        (
            const uint& i_iter,
            t_lifting_surfaces& lifting_surfaces_unsteady,
>>>>>>> 7ea17856
            const UVLM::Types::UVMopts& options,
            const UVLM::Types::FlightConditions& flightconditions
        );        
        
        template <typename t_lifting_surfaces,
                  typename t_struct_nl_body,
                  typename t_phantom_surfaces>
        void solver_lifting_and_nonlifting
        (
            const uint& i_iter,
            t_lifting_surfaces& lifting_surfaces_unsteady,
            t_struct_nl_body& nl_body,
            t_phantom_surfaces& phantom_surfaces,
            const UVLM::Types::UVMopts& options,
            const UVLM::Types::FlightConditions& flightconditions
        );
    }
}

<<<<<<< HEAD
// Initialisation routine for unsteady UVLM routines.
// It runs VLM in different configurations and provides
// a steady force calculation if required.
// Input conditions should be the same as for the first time step.
// In order to avoid force steps at initialisation for coupled simulations, the
// wake modelling should be as close as possible to the model
// used in the unsteady part.
template <typename t_zeta,
          typename t_zeta_dot,
          typename t_zeta_star,
          typename t_zeta_star_dot,
          typename t_uext,
          typename t_gamma,
          typename t_gamma_star,
          typename t_rbm_velocity,
          typename t_forces>
void UVLM::Unsteady::initialise
(
    t_zeta& zeta,
    t_zeta_dot& zeta_dot,
    t_zeta_star& zeta_star,
    t_zeta_star_dot& zeta_star_dot,
    t_uext& uext,
    t_gamma& gamma,
    t_gamma_star& gamma_star,
    t_rbm_velocity& rbm_velocity,
    t_forces& forces,
    const UVLM::Types::VMopts& options,
    const UVLM::Types::FlightConditions& flightconditions
)
{
    // incident velocity taking into account RBM, zeta_dot:
    // UVLM::Types::VecVecMatrixX uext_resultant;
    // UVLM::Types::allocate_VecVecMat(uext_resultant,
    //                                 uext);
    // UVLM::Unsteady::Utils::compute_resultant_grid_velocity
    // (
    //     zeta,
    //     zeta_dot,
    //     uext,
    //     rbm_velocity,
    //     uext_resultant
    // );
    UVLM::Types::Vector3 centre_rot = UVLM::Types::Vector3::Zero();

    // call steady solver
    UVLM::Steady::solver
    (
        zeta,
        zeta_dot,
        uext,
        zeta_star,
        gamma,
        gamma_star,
        forces,
        rbm_velocity,
        centre_rot,
        options,
        flightconditions
    );
    return;
}


template <typename t_zeta,
          typename t_zeta_dot,
          typename t_uext,
          typename t_uext_star,
          typename t_zeta_star,
          typename t_gamma,
          typename t_gamma_star,
          typename t_dist_to_orig,
          typename t_normals,
        //   typename t_previous_gamma,
          typename t_rbm_velocity,
          typename t_centre_rot,
          typename t_forces>
void UVLM::Unsteady::solver
(
    const uint& i_iter,
    t_zeta& zeta,
    t_zeta_dot& zeta_dot,
    t_uext& uext,
    t_uext_star& uext_star,
    t_zeta_star& zeta_star,
    t_gamma& gamma,
    t_gamma_star& gamma_star,
    t_dist_to_orig& dist_to_orig,
    t_normals& normals,
    // const t_previous_gamma& previous_gamma,
    t_rbm_velocity& rbm_velocity,
    t_centre_rot& centre_rot,
    t_forces& forces,
    t_forces& dynamic_forces,
=======
template <typename t_lifting_surfaces>
void UVLM::Unsteady::solver
(
    const uint& i_iter,
    t_lifting_surfaces& lifting_surfaces_unsteady,
>>>>>>> 7ea17856
    const UVLM::Types::UVMopts& options,
    const UVLM::Types::FlightConditions& flightconditions
)
{
    // SOLVE------------------------------------------
    const uint n_surf = options.NumSurfaces;
    const double dt = options.dt;
    // Generate collocation points info
    //  Declaration
    lifting_surfaces_unsteady.get_surface_parameters();

    UVLM::Unsteady::Utils::compute_resultant_grid_velocity_solid_vel
    (
        lifting_surfaces_unsteady.zeta,
        lifting_surfaces_unsteady.zeta_dot,
        lifting_surfaces_unsteady.u_ext,
        options.rbm_vel_g,
        lifting_surfaces_unsteady.uext_total,
        lifting_surfaces_unsteady.solid_vel
    );

    //  Allocation and mapping
    // Same in steady    
    UVLM::Geometry::generate_colocationMesh(lifting_surfaces_unsteady.uext_total,
                                            lifting_surfaces_unsteady.uext_total_col);

    // Unsteady specific
    UVLM::Types::VecVecMatrixX uext_star_total;
    UVLM::Types::allocate_VecVecMat(uext_star_total, lifting_surfaces_unsteady.uext_star);

    // for what is extra gamma star?
    UVLM::Types::VecMatrixX extra_gamma_star;
    UVLM::Types::VecVecMatrixX extra_zeta_star;
    extra_zeta_star.resize(n_surf);
    for (unsigned int i_surf=0; i_surf<n_surf; ++i_surf)
    {
        extra_gamma_star.push_back(UVLM::Types::MatrixX());
        extra_gamma_star[i_surf].setZero(1, lifting_surfaces_unsteady.gamma_star[i_surf].cols());
        for (unsigned int i_dim=0; i_dim<3; ++i_dim)
        {
            extra_zeta_star[i_surf].push_back(UVLM::Types::MatrixX(1,
                                                                   lifting_surfaces_unsteady.gamma_star[i_surf].cols() + 1));
        }
    }

    UVLM::Types::VMopts steady_options = UVLM::Types::UVMopts2VMopts(options);

    // different than in steady
    if (options.convect_wake)
    {
        UVLM::Unsteady::Utils::convect_unsteady_wake
        (
            options,
            lifting_surfaces_unsteady.zeta,
            lifting_surfaces_unsteady.zeta_star,
            lifting_surfaces_unsteady.gamma,
            lifting_surfaces_unsteady.gamma_star,
            lifting_surfaces_unsteady.u_ext,
            lifting_surfaces_unsteady.uext_star,
            uext_star_total,
            options.rbm_vel_g,
            extra_gamma_star,
            extra_zeta_star
        );
    }

    UVLM::Wake::Discretised::circulation_transfer(lifting_surfaces_unsteady.zeta,
                                                  lifting_surfaces_unsteady.zeta_star,
                                                  lifting_surfaces_unsteady.gamma,
                                                  lifting_surfaces_unsteady.gamma_star,
                                                  lifting_surfaces_unsteady.uext_total_col,
                                                  dt);

    if (!options.cfl1)
    {
        UVLM::Wake::Discretised::cfl_n1(options,
                                        lifting_surfaces_unsteady.zeta_star,
                                        lifting_surfaces_unsteady.gamma_star,
                                        extra_gamma_star,
                                        extra_zeta_star,
                                        lifting_surfaces_unsteady.dist_to_orig,
                                        uext_star_total,
                                        lifting_surfaces_unsteady.solid_vel,
                                        dt);
    }

    // we can use UVLM::Steady::solve_discretised if uext_col
    // is the total velocity including non-steady contributions.
    // TODO: Check if struct for unsteady surfaces can be transformed to steady to save mem and time?
    UVLM::Steady::solve_discretised
    (
        lifting_surfaces_unsteady,
        steady_options
    );

    if (options.quasi_steady)
    {
        UVLM::Wake::Horseshoe::circulation_transfer(lifting_surfaces_unsteady.gamma,
                                                    lifting_surfaces_unsteady.gamma_star,
                                                    -1);
    }

    // forces calculation
    // set forces to 0 just in case
    UVLM::Types::initialise_VecVecMat(lifting_surfaces_unsteady.forces);
    // static:
    UVLM::PostProc::calculate_static_forces_unsteady
    (
        lifting_surfaces_unsteady.zeta,
        lifting_surfaces_unsteady.zeta_dot,
        lifting_surfaces_unsteady.zeta_star,
        lifting_surfaces_unsteady.gamma,
        lifting_surfaces_unsteady.gamma_star,
        lifting_surfaces_unsteady.u_ext,
        options.rbm_vel_g,
        lifting_surfaces_unsteady.forces,
        steady_options,
        flightconditions
    );
    // TODO: Check if delete?
    UVLM::Types::initialise_VecVecMat(lifting_surfaces_unsteady.dynamic_forces);

}
    template <typename t_lifting_surfaces,
                typename t_struct_nl_body,
                typename t_phantom_surfaces>
    void UVLM::Unsteady::solver_lifting_and_nonlifting
    (
        const uint& i_iter,
        t_lifting_surfaces& lifting_surfaces_unsteady,
        t_struct_nl_body& nl_body,
        t_phantom_surfaces& phantom_surfaces,
        const UVLM::Types::UVMopts& options,
        const UVLM::Types::FlightConditions& flightconditions
    )
    {
      // SOLVE------------------------------------------
    const uint n_surf = options.NumSurfaces;
    const double dt = options.dt;
    // Generate collocation points info
    //  Declaration
    lifting_surfaces_unsteady.get_surface_parameters();

    UVLM::Unsteady::Utils::compute_resultant_grid_velocity_solid_vel
    (
        lifting_surfaces_unsteady.zeta,
        lifting_surfaces_unsteady.zeta_dot,
        lifting_surfaces_unsteady.u_ext,
        options.rbm_vel_g,
        lifting_surfaces_unsteady.uext_total,
        lifting_surfaces_unsteady.solid_vel
    );

    //  Allocation and mapping
    // Same in steady    
    UVLM::Geometry::generate_colocationMesh(lifting_surfaces_unsteady.uext_total,
                                            lifting_surfaces_unsteady.uext_total_col);

    // Unsteady specific
    UVLM::Types::VecVecMatrixX uext_star_total;
    UVLM::Types::allocate_VecVecMat(uext_star_total, lifting_surfaces_unsteady.uext_star);

    // for what is extra gamma star?
    UVLM::Types::VecMatrixX extra_gamma_star;
    UVLM::Types::VecVecMatrixX extra_zeta_star;
    extra_zeta_star.resize(n_surf);
    for (unsigned int i_surf=0; i_surf<n_surf; ++i_surf)
    {
        extra_gamma_star.push_back(UVLM::Types::MatrixX());
        extra_gamma_star[i_surf].setZero(1, lifting_surfaces_unsteady.gamma_star[i_surf].cols());
        for (unsigned int i_dim=0; i_dim<3; ++i_dim)
        {
            extra_zeta_star[i_surf].push_back(UVLM::Types::MatrixX(1,
                                                                   lifting_surfaces_unsteady.gamma_star[i_surf].cols() + 1));
        }
    }

    UVLM::Types::VMopts steady_options = UVLM::Types::UVMopts2VMopts(options);

    // different than in steady
    if (options.convect_wake)
    {
        UVLM::Unsteady::Utils::convect_unsteady_wake
        (
            options,
            lifting_surfaces_unsteady.zeta,
            lifting_surfaces_unsteady.zeta_star,
            lifting_surfaces_unsteady.gamma,
            lifting_surfaces_unsteady.gamma_star,
            lifting_surfaces_unsteady.u_ext,
            lifting_surfaces_unsteady.uext_star,
            uext_star_total,
            options.rbm_vel_g,
            extra_gamma_star,
            extra_zeta_star
        );
    }

    UVLM::Wake::Discretised::circulation_transfer(lifting_surfaces_unsteady.zeta,
                                                  lifting_surfaces_unsteady.zeta_star,
                                                  lifting_surfaces_unsteady.gamma,
                                                  lifting_surfaces_unsteady.gamma_star,
                                                  lifting_surfaces_unsteady.uext_total_col,
                                                  dt);

    if (!options.cfl1)
    {
        UVLM::Wake::Discretised::cfl_n1(options,
                                        lifting_surfaces_unsteady.zeta_star,
                                        lifting_surfaces_unsteady.gamma_star,
                                        extra_gamma_star,
                                        extra_zeta_star,
                                        lifting_surfaces_unsteady.dist_to_orig,
                                        uext_star_total,
<<<<<<< HEAD
                                        solid_vel,
                                        centre_rot,
=======
                                        lifting_surfaces_unsteady.solid_vel,
>>>>>>> 7ea17856
                                        dt);
    }

    // we can use UVLM::Steady::solve_discretised if uext_col
    // is the total velocity including non-steady contributions.
    if (!options.only_lifting)
    {
        // nonlifting parameters/geometry attributes        
        nl_body.get_surface_parameters();
        // phantom TO-DO: case if no phantom panels required? what is the input to the function below?
        phantom_surfaces.get_surface_parameters();
        phantom_surfaces.update_wake(lifting_surfaces_unsteady.zeta_star);
        UVLM::Steady::solve_discretised_lifting_and_nonlifting
        (
            steady_options,
            lifting_surfaces_unsteady,
            nl_body,
            phantom_surfaces
        );
        UVLM::PostProc::calculate_static_forces_nonlifting_body
        (
            nl_body,
            flightconditions
        );
    }
    else
    {
        UVLM::Steady::solve_discretised
        (
            lifting_surfaces_unsteady,
            steady_options
        );
    }
    if (options.quasi_steady)
    {
        UVLM::Wake::Horseshoe::circulation_transfer(lifting_surfaces_unsteady.gamma,
                                                    lifting_surfaces_unsteady.gamma_star,
                                                    -1);
    }

    // forces calculation
    // set forces to 0 just in case
    // TODO: Check if necessary
    UVLM::Types::initialise_VecVecMat(lifting_surfaces_unsteady.forces);
    // static:
    UVLM::Types::Vector3 centre_rot_g = UVLM::Types::Vector3::Zero();
    UVLM::PostProc::calculate_static_forces_unsteady
    (
<<<<<<< HEAD
        zeta,
        zeta_dot,
        zeta_star,
        gamma,
        gamma_star,
        uext,
        rbm_velocity,
        centre_rot_g,
        forces,
=======
        lifting_surfaces_unsteady.zeta,
        lifting_surfaces_unsteady.zeta_dot,
        lifting_surfaces_unsteady.zeta_star,
        lifting_surfaces_unsteady.gamma,
        lifting_surfaces_unsteady.gamma_star,
        lifting_surfaces_unsteady.u_ext,
        options.rbm_vel_g,
        lifting_surfaces_unsteady.forces,
>>>>>>> 7ea17856
        steady_options,
        flightconditions
    );
    UVLM::Types::initialise_VecVecMat(lifting_surfaces_unsteady.dynamic_forces);
    // export_data_to_csv_file("zeta_star_x.csv", zeta_star[0][0]);
 
}<|MERGE_RESOLUTION|>--- conflicted
+++ resolved
@@ -19,44 +19,11 @@
 {
     namespace Unsteady
     {
-<<<<<<< HEAD
-        template <typename t_zeta,
-                  typename t_zeta_dot,
-                  typename t_uext,
-                  typename t_uext_star,
-                  typename t_zeta_star,
-                  typename t_gamma,
-                  typename t_gamma_star,
-                  typename t_dist_to_orig,
-                  typename t_normals,
-                //   typename t_previous_gamma,
-                  typename t_rbm_velocity,
-                  typename t_centre_rot,
-                  typename t_forces>
-        void solver
-        (
-            const uint& i_iter,
-            t_zeta& zeta,
-            t_zeta_dot& zeta_dot,
-            t_uext& uext,
-            t_uext_star& uext_star,
-            t_zeta_star& zeta_star,
-            t_gamma& gamma,
-            t_gamma_star& gamma_star,
-            t_dist_to_orig& dist_to_orig,
-            t_normals& normals,
-            // const t_previous_gamma& previous_gamma,
-            t_rbm_velocity& rbm_velocity,
-            t_centre_rot& centre_rot,
-            t_forces& forces,
-            t_forces& dynamic_forces,
-=======
         template <typename t_lifting_surfaces>
         void solver
         (
             const uint& i_iter,
             t_lifting_surfaces& lifting_surfaces_unsteady,
->>>>>>> 7ea17856
             const UVLM::Types::UVMopts& options,
             const UVLM::Types::FlightConditions& flightconditions
         );        
@@ -76,108 +43,11 @@
     }
 }
 
-<<<<<<< HEAD
-// Initialisation routine for unsteady UVLM routines.
-// It runs VLM in different configurations and provides
-// a steady force calculation if required.
-// Input conditions should be the same as for the first time step.
-// In order to avoid force steps at initialisation for coupled simulations, the
-// wake modelling should be as close as possible to the model
-// used in the unsteady part.
-template <typename t_zeta,
-          typename t_zeta_dot,
-          typename t_zeta_star,
-          typename t_zeta_star_dot,
-          typename t_uext,
-          typename t_gamma,
-          typename t_gamma_star,
-          typename t_rbm_velocity,
-          typename t_forces>
-void UVLM::Unsteady::initialise
-(
-    t_zeta& zeta,
-    t_zeta_dot& zeta_dot,
-    t_zeta_star& zeta_star,
-    t_zeta_star_dot& zeta_star_dot,
-    t_uext& uext,
-    t_gamma& gamma,
-    t_gamma_star& gamma_star,
-    t_rbm_velocity& rbm_velocity,
-    t_forces& forces,
-    const UVLM::Types::VMopts& options,
-    const UVLM::Types::FlightConditions& flightconditions
-)
-{
-    // incident velocity taking into account RBM, zeta_dot:
-    // UVLM::Types::VecVecMatrixX uext_resultant;
-    // UVLM::Types::allocate_VecVecMat(uext_resultant,
-    //                                 uext);
-    // UVLM::Unsteady::Utils::compute_resultant_grid_velocity
-    // (
-    //     zeta,
-    //     zeta_dot,
-    //     uext,
-    //     rbm_velocity,
-    //     uext_resultant
-    // );
-    UVLM::Types::Vector3 centre_rot = UVLM::Types::Vector3::Zero();
-
-    // call steady solver
-    UVLM::Steady::solver
-    (
-        zeta,
-        zeta_dot,
-        uext,
-        zeta_star,
-        gamma,
-        gamma_star,
-        forces,
-        rbm_velocity,
-        centre_rot,
-        options,
-        flightconditions
-    );
-    return;
-}
-
-
-template <typename t_zeta,
-          typename t_zeta_dot,
-          typename t_uext,
-          typename t_uext_star,
-          typename t_zeta_star,
-          typename t_gamma,
-          typename t_gamma_star,
-          typename t_dist_to_orig,
-          typename t_normals,
-        //   typename t_previous_gamma,
-          typename t_rbm_velocity,
-          typename t_centre_rot,
-          typename t_forces>
-void UVLM::Unsteady::solver
-(
-    const uint& i_iter,
-    t_zeta& zeta,
-    t_zeta_dot& zeta_dot,
-    t_uext& uext,
-    t_uext_star& uext_star,
-    t_zeta_star& zeta_star,
-    t_gamma& gamma,
-    t_gamma_star& gamma_star,
-    t_dist_to_orig& dist_to_orig,
-    t_normals& normals,
-    // const t_previous_gamma& previous_gamma,
-    t_rbm_velocity& rbm_velocity,
-    t_centre_rot& centre_rot,
-    t_forces& forces,
-    t_forces& dynamic_forces,
-=======
 template <typename t_lifting_surfaces>
 void UVLM::Unsteady::solver
 (
     const uint& i_iter,
     t_lifting_surfaces& lifting_surfaces_unsteady,
->>>>>>> 7ea17856
     const UVLM::Types::UVMopts& options,
     const UVLM::Types::FlightConditions& flightconditions
 )
@@ -392,12 +262,7 @@
                                         extra_zeta_star,
                                         lifting_surfaces_unsteady.dist_to_orig,
                                         uext_star_total,
-<<<<<<< HEAD
-                                        solid_vel,
-                                        centre_rot,
-=======
                                         lifting_surfaces_unsteady.solid_vel,
->>>>>>> 7ea17856
                                         dt);
     }
 
@@ -446,17 +311,6 @@
     UVLM::Types::Vector3 centre_rot_g = UVLM::Types::Vector3::Zero();
     UVLM::PostProc::calculate_static_forces_unsteady
     (
-<<<<<<< HEAD
-        zeta,
-        zeta_dot,
-        zeta_star,
-        gamma,
-        gamma_star,
-        uext,
-        rbm_velocity,
-        centre_rot_g,
-        forces,
-=======
         lifting_surfaces_unsteady.zeta,
         lifting_surfaces_unsteady.zeta_dot,
         lifting_surfaces_unsteady.zeta_star,
@@ -465,7 +319,6 @@
         lifting_surfaces_unsteady.u_ext,
         options.rbm_vel_g,
         lifting_surfaces_unsteady.forces,
->>>>>>> 7ea17856
         steady_options,
         flightconditions
     );
