#pragma once

#include "EigenInclude.h"
#include "types.h"
#include <math.h>
// #include "unsteady.h"
// #include "steady.h"

namespace UVLM
{
    namespace Wake
    {
        namespace General
        {
            template <typename t_mat>
            void displace_VecVecMat
            (
                t_mat& mat
            )
            {
                const uint n_surf = mat.size();
                for (uint i_surf=0; i_surf<n_surf; ++i_surf)
                {
                    const uint n_rows = mat[i_surf][0].rows();
                    const uint n_dim = mat[i_surf].size();
                    for (uint i_dim=0; i_dim<n_dim; ++i_dim)
                    {
                        for (uint i_row=n_rows - 1; i_row>0; --i_row)
                        {
                            mat[i_surf][i_dim].row(i_row) =
<<<<<<< HEAD
                                mat [i_surf][i_dim].row(i_row - 1);
=======
                                mat[i_surf][i_dim].row(i_row - 1);
>>>>>>> d08891d5
                        }
                        mat[i_surf][i_dim].template topRows<1>().setZero();
                    }
                }
            }

            template <typename t_mat>
            void displace_VecMat
            (
                t_mat& mat
            )
            {
                const uint n_surf = mat.size();
                for (uint i_surf=0; i_surf<n_surf; ++i_surf)
                {
                    const uint n_rows = mat[i_surf].rows();
                    for (uint i_row=n_rows - 1; i_row>0; --i_row)
                    {
                        mat[i_surf].row(i_row) =
                            mat[i_surf].row(i_row - 1);
                    }
                    mat[i_surf].template topRows<1>().setZero();
                }
            }
        }

        namespace Discretised
        {
            template <typename t_zeta_star,
                      typename t_zeta>
            void generate_new_row
            (
                t_zeta_star& zeta_star,
                const t_zeta& zeta
            )
            {
                const uint n_surf = zeta_star.size();
                for (uint i_surf=0; i_surf<n_surf; ++i_surf)
                {
                    for (uint i_dim=0; i_dim<UVLM::Constants::NDIM; ++i_dim)
                    {
                        zeta_star[i_surf][i_dim].template topRows<1>() =
                            zeta[i_surf][i_dim].template bottomRows<1>();
                    }
                }
            }

            /*******************************************************************
            Given a velocity field at the vertices of the grid, convect it
            following:
            x^{n+1} = x^{n} + u_ind \cdot dt
            *******************************************************************/
            template <typename t_zeta_star,
                      typename t_u_ind>
            void convect
            (
                t_zeta_star& zeta_star,
                const t_u_ind& u_ind,
                const double& delta_t
            )
            {
                const uint n_surf = zeta_star.size();
                for (uint i_surf=0; i_surf<n_surf; ++i_surf)
                {
                    for (uint i_dim=0; i_dim<UVLM::Constants::NDIM; ++i_dim)
                    {
                        const uint n_M = zeta_star[i_surf][i_dim].rows();
                        const uint n_N = zeta_star[i_surf][i_dim].cols();
                        for (uint i_M=0; i_M<n_M; ++i_M)
                        {
                            for (uint j_N=0; j_N<n_N; ++j_N)
                            {
                                zeta_star[i_surf][i_dim](i_M, j_N) += (
                                    u_ind[i_surf][i_dim](i_M, j_N)*delta_t
                                );
                            }
                        }
                    }
                }
            }

        }
        namespace Horseshoe
        {
            template <typename t_zeta,
                      typename t_zeta_star>
            void init
            (
                const t_zeta& zeta,
                t_zeta_star zeta_star,
                const UVLM::Types::FlightConditions& flightconditions
            )
            {
                // wake convected in freestream direction
                UVLM::Types::Vector3 dir_stream(
                              flightconditions.uinf_direction);

                const uint n_surf = zeta.size();
                for (uint i_surf=0; i_surf<n_surf; ++i_surf)
                {
                    const uint m_chordwise_panels = zeta[i_surf][0].rows() - 1;
                    const uint n_spanwise_panels = zeta[i_surf][0].cols() - 1;
                    for (uint i_dim=0; i_dim<UVLM::Constants::NDIM; ++i_dim)
                    {
                        for (uint j=0; j<n_spanwise_panels; ++j)
                        {
                            auto b_block = zeta[i_surf][i_dim].template \
                                        block<2,2>(m_chordwise_panels-1, j);

                            // point 1 of the b is point 0 of the wake
                            // point 2 of the b is point 3 of the wake
                            zeta_star[i_surf][i_dim](0, j) = b_block(1, 0);
                            zeta_star[i_surf][i_dim](0, j+1) = b_block(1, 1);
                            zeta_star[i_surf][i_dim](1, j) = b_block(1, 0) + dir_stream(i_dim);
                            zeta_star[i_surf][i_dim](1, j+1) = b_block(1, 1) + dir_stream(i_dim);
                        }
                    }
                }
            }

            template <typename t_zeta_star,
                      typename t_gamma_star>
            void to_discretised
            (
                t_zeta_star& zeta_star,
                t_gamma_star& gamma_star,
                const double& delta_x
            )
            {
                UVLM::Types::Vector3 dir_stream;
                dir_stream << zeta_star[0][0](1, 0) - zeta_star[0][0](0, 0),
                              zeta_star[0][1](1, 0) - zeta_star[0][1](0, 0),
                              zeta_star[0][2](1, 0) - zeta_star[0][2](0, 0);
                dir_stream.normalize();
                UVLM::Types::Vector3 delta_x_vec = dir_stream*delta_x;

                const uint n_surf = zeta_star.size();
                for (uint i_surf=0; i_surf<n_surf; ++i_surf)
                {
                    const uint n_spanwise_panels =
                        zeta_star[i_surf][0].cols() - 1;
                    const uint mstar =
                        zeta_star[i_surf][0].rows() - 1;

                    for (uint i_dim=0; i_dim<UVLM::Constants::NDIM; ++i_dim)
                    {
                        for (uint j=0; j<n_spanwise_panels + 1; ++j)
                        {
                            for (uint i=1; i<mstar + 1; ++i)
                            {
                                zeta_star[i_surf][i_dim](i, j) =
                                    zeta_star[i_surf][i_dim](i - 1, j)\
                                        + delta_x_vec(i_dim);
                            }
                        }
                    }
                    for (uint j=0; j<n_spanwise_panels; ++j)
                    {
                        for (uint i=1; i<mstar; ++i)
                        {
                            gamma_star[i_surf](i, j) = \
                                gamma_star[i_surf](i-1, j);
                        }
                    }
                }
            }

            // It can be used for unsteady too with in_n_rows = 1
            // (only one row to be copied from the trailing edge)
            template <typename t_gamma,
                      typename t_gamma_star>
            void circulation_transfer
            (
                const t_gamma& gamma,
                t_gamma_star& gamma_star,
                const int in_n_rows = -1
            )
            {
                const uint n_surf = gamma.size();
                for (uint i_surf=0; i_surf<n_surf; ++i_surf)
                {
                    uint n_rows = in_n_rows;
                    if (n_rows == -1)
                    {
                        n_rows = gamma_star[i_surf].rows();
                    }
                    for (uint i_m=0; i_m<n_rows; ++i_m)
                    {
                        gamma_star[i_surf].row(i_m) = gamma[i_surf].template bottomRows<1>();
                    }
                }
            }
        }// End namespace horseshoe
        namespace SHW
        {
            template <typename t_zeta_star,
                      typename t_gamma_star>
            void to_discretised
            (
                t_zeta_star& zeta_star,
                t_gamma_star& gamma_star,
                const UVLM::Types::FlightConditions& flightconditions,
                const UVLM::Types::SHWOptions& shwoptions
            )
            {
              UVLM::Types::Vector3 dir_stream(
                            flightconditions.uinf_direction);
              double wsp(flightconditions.uinf);
              double dt(shwoptions.dt);
              UVLM::Types::Vector3 rot_center(
                            shwoptions.rot_center);
              UVLM::Types::Vector3 rot_axis(
                            shwoptions.rot_axis);
              double rot_vel(shwoptions.rot_vel);

              double dphi = -1.*rot_vel*dt;
              UVLM::Types::Vector3 delta_x_vec = dir_stream*dt*wsp;

              UVLM::Types::Vector3 Rrotation;
              UVLM::Types::Vector3 Rrotated;
              UVLM::Types::Vector3 comp1;

              double dphi_cos;
              double dphi_sin;

              const uint n_surf = zeta_star.size();
              for (uint i_surf=0; i_surf<n_surf; ++i_surf)
              {
                  const uint n_spanwise_panels =
                      zeta_star[i_surf][0].cols() - 1;
                  const uint mstar =
                      zeta_star[i_surf][0].rows() - 1;

                  // Define vortices position
                  for (uint i=1; i<mstar + 1; ++i)
                  {

                    dphi_cos = cos(dphi*i);
                    dphi_sin = sin(dphi*i);

                    for (uint j=0; j<n_spanwise_panels + 1; ++j)
                    {
                      Rrotation << zeta_star[i_surf][0](0, j) - rot_center(0),
                                   zeta_star[i_surf][1](0, j) - rot_center(1),
                                   zeta_star[i_surf][2](0, j) - rot_center(2);

                      Rrotated = Rrotation*dphi_cos + \
                                rot_axis.cross(Rrotation)*dphi_sin + \
                                rot_axis*rot_axis.dot(Rrotation)*(1.0-dphi_cos);

                      zeta_star[i_surf][0](i, j)  = Rrotated(0) + rot_center(0) + delta_x_vec(0)*i;
                      zeta_star[i_surf][1](i, j)  = Rrotated(1) + rot_center(1) + delta_x_vec(1)*i;
                      zeta_star[i_surf][2](i, j)  = Rrotated(2) + rot_center(2) + delta_x_vec(2)*i;
                    }
                  }

                  // Transfer the circulation
                  for (uint j=0; j<n_spanwise_panels; ++j)
                  {
                      for (uint i=1; i<mstar; ++i)
                      {
                          gamma_star[i_surf](i, j) = \
                              gamma_star[i_surf](i-1, j);
                      }
                  }
              }

                // UVLM::Types::Vector3 dir_stream;
                // dir_stream << zeta_star[0][0](1, 0) - zeta_star[0][0](0, 0),
                //               zeta_star[0][1](1, 0) - zeta_star[0][1](0, 0),
                //               zeta_star[0][2](1, 0) - zeta_star[0][2](0, 0);
                // dir_stream.normalize();
                // UVLM::Types::Vector3 delta_x_vec = dir_stream*delta_x;
                //
                // const uint n_surf = zeta_star.size();
                // for (uint i_surf=0; i_surf<n_surf; ++i_surf)
                // {
                //     const uint n_spanwise_panels =
                //         zeta_star[i_surf][0].cols() - 1;
                //     const uint mstar =
                //         zeta_star[i_surf][0].rows() - 1;
                //
                //     for (uint i_dim=0; i_dim<UVLM::Constants::NDIM; ++i_dim)
                //     {
                //         for (uint j=0; j<n_spanwise_panels + 1; ++j)
                //         {
                //             for (uint i=1; i<mstar + 1; ++i)
                //             {
                //                 zeta_star[i_surf][i_dim](i, j) =
                //                     zeta_star[i_surf][i_dim](i - 1, j)\
                //                         + delta_x_vec(i_dim);
                //             }
                //         }
                //     }
                //     for (uint j=0; j<n_spanwise_panels; ++j)
                //     {
                //         for (uint i=1; i<mstar; ++i)
                //         {
                //             gamma_star[i_surf](i, j) = \
                //                 gamma_star[i_surf](i-1, j);
                //         }
                //     }
                // }
            }
        } // End namespace::SHW
    }
}<|MERGE_RESOLUTION|>--- conflicted
+++ resolved
@@ -28,11 +28,7 @@
                         for (uint i_row=n_rows - 1; i_row>0; --i_row)
                         {
                             mat[i_surf][i_dim].row(i_row) =
-<<<<<<< HEAD
-                                mat [i_surf][i_dim].row(i_row - 1);
-=======
                                 mat[i_surf][i_dim].row(i_row - 1);
->>>>>>> d08891d5
                         }
                         mat[i_surf][i_dim].template topRows<1>().setZero();
                     }
