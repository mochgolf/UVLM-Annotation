#pragma once

#include "EigenInclude.h"
#include "types.h"

namespace UVLM
{
    namespace Wake
    {
        template <typename t_zeta,
                  typename t_zeta_star>
        void init_steady_wake
        (
            const t_zeta& zeta,
            t_zeta_star zeta_star,
            const UVLM::Types::FlightConditions& flightconditions
        )
        {
            // wake convected in freestream direction
            UVLM::Types::Vector3 dir_stream(
                          flightconditions.uinf_direction);

            const uint n_surf = zeta.size();
            for (uint i_surf=0; i_surf<n_surf; ++i_surf)
            {
                const uint m_chordwise_panels = zeta[i_surf][0].rows() - 1;
                const uint n_spanwise_panels = zeta[i_surf][0].cols() - 1;
                for (uint i_dim=0; i_dim<UVLM::Constants::NDIM; ++i_dim)
                {
                    for (uint j=0; j<n_spanwise_panels; ++j)
                    {
                        auto b_block = zeta[i_surf][i_dim].template \
                                    block<2,2>(m_chordwise_panels-1, j);

                        // point 1 of the b is point 0 of the wake
                        // point 2 of the b is point 3 of the wake
                        zeta_star[i_surf][i_dim](0, j) = b_block(1, 0);
                        zeta_star[i_surf][i_dim](0, j+1) = b_block(1, 1);
                        zeta_star[i_surf][i_dim](1, j) = b_block(1, 0) + dir_stream(i_dim);
                        zeta_star[i_surf][i_dim](1, j+1) = b_block(1, 1) + dir_stream(i_dim);
                    }
                }
            }

<<<<<<< HEAD
=======
        }

        template <typename t_gamma,
                  typename t_gamma_star>
        void steady_wake_circulation
        (
            const t_gamma& gamma,
            t_gamma_star& gamma_star
        )
        {
            const uint n_surf = gamma.size();
            for (uint i_surf=0; i_surf<n_surf; ++i_surf)
            {
                gamma_star[i_surf] = gamma[i_surf].template bottomRows<1>();
            }
>>>>>>> 5caff11a
        }
    }
}<|MERGE_RESOLUTION|>--- conflicted
+++ resolved
@@ -41,11 +41,9 @@
                     }
                 }
             }
-
-<<<<<<< HEAD
-=======
         }
 
+        
         template <typename t_gamma,
                   typename t_gamma_star>
         void steady_wake_circulation
@@ -59,7 +57,6 @@
             {
                 gamma_star[i_surf] = gamma[i_surf].template bottomRows<1>();
             }
->>>>>>> 5caff11a
         }
     }
 }