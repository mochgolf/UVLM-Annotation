--- conflicted
+++ resolved
@@ -1,429 +1,418 @@
-#include "types.h"
-#include "geometry.h"
-#include "mapping.h"
-#include "matrix.h"
-#include "phantom.h"
-
-#include <iostream>
-
-namespace UVLM
-{
-    namespace StructUtils
-    {
-        struct surface
-        {
-            // Parameters
-            uint n_surf, Ktotal;
-            UVLM::Types::VecDimensions dimensions;
-            UVLM::Types::VecVecMapX zeta, u_ext, forces; 
-                   
-            UVLM::Types::VecVecMatrixX zeta_col, uext_col, uext_total, uext_total_col;
-            UVLM::Types::VecVecMatrixX normals, longitudinals, perpendiculars;
-            UVLM::Types::VectorX rhs;
-            // Constructor
-            surface 
-            (
-                uint n_surfaces,
-                unsigned int** p_dimensions,
-                double** p_zeta,
-                double** p_u_ext,
-                double** p_forces//,
-                // double* rbm_vel_g,
-                // double* centre_rot_g
-            )
-            {
-                n_surf = n_surfaces;                
-                UVLM::Mapping::transform_dimensions(n_surf,p_dimensions, dimensions);
-                UVLM::Mapping::map_VecVecMat(dimensions, p_zeta, zeta, 1);  
-                UVLM::Mapping::map_VecVecMat(dimensions, p_u_ext, u_ext, 1);   
-                UVLM::Mapping::map_VecVecMat(dimensions, p_forces, forces, 1, 2*UVLM::Constants::NDIM);  
-            }
-
-            //Functions 
-            void get_surface_parameters()
-            {
-                // Get collocation points
-                UVLM::Geometry::generate_colocationMesh(zeta, zeta_col);
-                UVLM::Geometry::generate_colocationMesh(u_ext, uext_col);
-                Ktotal = UVLM::Matrix::get_total_VecVecMat_size(uext_col);
-                // Alocate
-                UVLM::Types::allocate_VecVecMat(uext_total, u_ext);
-                UVLM::Types::copy_VecVecMat(u_ext, uext_total);
-                UVLM::Types::allocate_VecVecMat(uext_total_col, u_ext, -1);                
-                // surface vectors                
-                UVLM::Types::allocate_VecVecMat(normals, zeta_col);
-                UVLM::Types::allocate_VecVecMat(longitudinals, zeta_col);
-                UVLM::Types::allocate_VecVecMat(perpendiculars, zeta_col);
-                UVLM::Geometry::generate_surface_vectors(zeta, normals, longitudinals, perpendiculars); 
-            }
-        };
-
-        struct lifting_surface : surface
-        {
-            UVLM::Types::VecDimensions dimensions_star;
-            UVLM::Types::VecMapX gamma, gamma_star;
-            UVLM::Types::VecVecMapX zeta_dot, zeta_star;
-            UVLM::Types::MatrixX aic;
-            UVLM::Types::VecVecMatrixX u_induced_col_sources;
-            UVLM::Types::VectorX rbm_vel_g, centre_rot;
-            // UVLM::Types::MapVectorX rbm_vel_g_1();// use vector x?
-            
-            // Constructor
-            lifting_surface
-            (
-                uint n_surfaces,
-                unsigned int** p_dimensions,
-                double** p_zeta,
-                double** p_u_ext,
-                double** p_forces,
-                double** p_zeta_star,
-                double** p_zeta_dot,
-                double** p_gamma,
-                double** p_gamma_star,
-                unsigned int** p_dimensions_star,
-                double*  p_rbm_vel,
-                double*  p_centre_rot
-            ):surface{n_surfaces, p_dimensions, p_zeta, p_u_ext, p_forces}
-            {    
-                UVLM::Mapping::transform_dimensions(n_surf,p_dimensions_star,dimensions_star);                
-                UVLM::Mapping::map_VecVecMat(dimensions_star,p_zeta_star,zeta_star,1);
-                UVLM::Mapping::map_VecVecMat(dimensions, p_zeta_dot, zeta_dot, 1);
-                UVLM::Mapping::map_VecMat(dimensions, p_gamma, gamma, 0);
-                UVLM::Mapping::map_VecMat(dimensions_star, p_gamma_star, gamma_star, 0);
-            
-                UVLM::Types::allocate_VecVecMat(u_induced_col_sources, u_ext, -1);  
-                
-                UVLM::Mapping::map_VecX(2*UVLM::Constants::NDIM, p_rbm_vel, rbm_vel_g);   
-                UVLM::Mapping::map_VecX(2*UVLM::Constants::NDIM, p_centre_rot, centre_rot);   
-            }
-
-            //Functions
-            void get_surface_parameters()
-            {
-                surface::get_surface_parameters();
-            }
-            
-            void get_aerodynamic_solver_inputs(const UVLM::Types::VMopts& options)
-            {
-                rhs.resize(Ktotal); 
-                UVLM::Matrix::RHS(zeta_col,
-                                zeta_star,
-                                uext_total_col,
-                                gamma_star,
-                                normals,
-                                options,
-                                rhs,
-                                Ktotal);
-                aic = UVLM::Types::MatrixX::Zero(Ktotal, Ktotal);
-                UVLM::Matrix::AIC(zeta,
-                                zeta_col,
-                                zeta_star,
-                                uext_total_col,
-                                normals,
-                                options,
-                                options.horseshoe,
-                                aic);      
-            }
-            void get_induced_col_from_sources(UVLM::Types::VectorX& sigma_flat,
-                                              UVLM::Types::MatrixX& aic_nonlifting_on_lifting_x,
-                                              UVLM::Types::MatrixX& aic_nonlifting_on_lifting_y,
-                                              UVLM::Types::MatrixX& aic_nonlifting_on_lifting_z,
-                                              const uint Ktotal_nonlifting)
-            {
-                 
-                    UVLM::Types::allocate_VecVecMat(u_induced_col_sources, uext_col);
-                    // UVLM::PostProc::calculate_induced_velocity_col(sigma_flat,
-                    //                                         aic_nonlifting_on_lifting_x,
-                    //                                         aic_nonlifting_on_lifting_y,
-                    //                                         aic_nonlifting_on_lifting_z,
-                    //                                         u_induced_col_sources,
-                    //                                         desingularization_matrix);
-                    UVLM::PostProc::calculate_induced_velocity_col(sigma_flat,
-                                                            aic_nonlifting_on_lifting_x,
-                                                            aic_nonlifting_on_lifting_y,
-                                                            aic_nonlifting_on_lifting_z,
-                                                            u_induced_col_sources);
-
-                    UVLM::PostProc::transform_VecVecMatrix_to_global_coordinate_system
-                    (
-                    normals,
-                    longitudinals,
-                    perpendiculars,
-                    u_induced_col_sources
-                    );
-            }
-        };
-
-        struct lifting_surface_unsteady : lifting_surface
-<<<<<<< HEAD
-        {
-            UVLM::Types::VecVecMapX dynamic_forces, uext_star;
-            UVLM::Types::VecMapX dist_to_orig;  
-            UVLM::Types::VecVecMatrixX solid_vel; //
-
-            
-            UVLM::Types::VecMatrixX extra_gamma_star;
-            UVLM::Types::VecVecMatrixX uext_star_total, extra_zeta_star;
-=======
-        {
-            UVLM::Types::VecVecMapX dynamic_forces, uext_star;
-            UVLM::Types::VecMapX dist_to_orig;  
-            UVLM::Types::VecVecMatrixX solid_vel; //
-                UVLM::Types::VecVecMapX normals_unsteady;
->>>>>>> d7b0f41d
-            // Constructor
-            lifting_surface_unsteady
-            (
-                uint n_surfaces,
-                unsigned int** p_dimensions,
-                double** p_zeta,
-                double** p_u_ext,
-                double** p_forces,
-                double** p_zeta_star,
-                double** p_zeta_dot,
-                double** p_gamma,
-                double** p_gamma_star,
-                unsigned int** p_dimensions_star,
-                double*  p_rbm_vel,
-                double*  p_centre_rot,
-                double**p_dist_to_orig,
-                double**p_dynamic_forces,
-                double** p_uext_star,
-                double** p_normals_unsteady
-            ):lifting_surface{n_surfaces, p_dimensions, p_zeta, p_u_ext, p_forces, p_zeta_star, p_zeta_dot, p_gamma, p_gamma_star, p_dimensions_star, p_rbm_vel, p_centre_rot}
-            {    
-                // std::cout << "\n INITIALISING LIFTING SURFACE UNSTEADY STRUCT!";
-                
-                UVLM::Mapping::map_VecVecMat(dimensions,
-                                            p_dynamic_forces,
-                                            dynamic_forces,
-                                            1,
-                                            2*UVLM::Constants::NDIM);
-                UVLM::Mapping::map_VecMat(dimensions_star,
-                                            p_dist_to_orig,
-                                            dist_to_orig,
-                                            1);  
-                UVLM::Mapping::map_VecVecMat(dimensions_star,
-                                            p_uext_star,
-                                            uext_star,
-                                            1);   
-                                            
-                UVLM::Mapping::map_VecVecMat(dimensions,
-                                                p_normals_unsteady,
-                                                normals_unsteady,
-                                                0);
-
-                                            
-                // UVLM::Types::MapVectorX rbm_velocity (p_rbm_vel, 2*UVLM::Constants::NDIM);
-                // UVLM::Types::MapVectorX centre_rot (p_centre_rot, UVLM::Constants::NDIM);           
-            }
-            void get_surface_parameters()
-            {
-                lifting_surface::get_surface_parameters();
-                UVLM::Types::allocate_VecVecMat(solid_vel, u_ext); //
-                              
-                UVLM::Geometry::generate_surfaceNormal(zeta, normals_unsteady);
-            }
-        };
-        struct phantom_surface
-        {
-            bool phantom_cell_required;
-            uint Ktotal, n_surf;
-            UVLM::Types::VecVecMatrixX zeta, zeta_col, zeta_star,normals, longitudinals, perpendiculars;
-            UVLM::Types::VecMatrixX gamma, gamma_star;
-            UVLM::Types::VectorX gamma_flat;
-            UVLM::Types::MatrixXint flag_zeta_phantom;
-                
-            phantom_surface
-            (
-                int* p_flag_zeta_phantom,
-                uint n_surfaces,
-                UVLM::Types::VecVecMapX zeta_lifting,
-                UVLM::Types::VecVecMapX zeta_lifting_star,
-                UVLM::Types::VecDimensions dimensions_lifting
-            )
-            {   
-                n_surf = n_surfaces;
-                // TODO: Change flag_zeta_phantom to VecMat type
-                UVLM::Types::MapMatrixXint copy_flag_zeta_phantom(p_flag_zeta_phantom, 1, n_surf);
-                uint N_row = copy_flag_zeta_phantom.rows();
-                uint N_col = copy_flag_zeta_phantom.cols();
-                flag_zeta_phantom.resize(N_row, N_col);
-                for (uint i_row=0;i_row<N_row;i_row++)
-                {
-                    for (uint i_col=0;i_col<N_col;i_col++)
-                    {
-                        flag_zeta_phantom(i_row, i_col) = copy_flag_zeta_phantom(i_row, i_col);
-                    }
-                }
-                phantom_cell_required = UVLM::Phantom::check_for_true_in_bool_vec_mat(flag_zeta_phantom);
-                if (phantom_cell_required)
-                {
-                    UVLM::Phantom::create_phantom_zeta(zeta_lifting, zeta, flag_zeta_phantom);                     
-                    // Allocate phantom gamma                    
-                    UVLM::Types::allocate_VecMat_from_VecVecMat(gamma, zeta, -1);
-                    gamma_flat.resize(Ktotal);
-                    // Allocate phantom gamma star 
-                    // Allocate with all surfaces (Will cause error in Wing-tail combinations)                   
-                    UVLM::Types::allocate_VecMat(gamma_star,
-                                                 n_surf,
-                                                 zeta_lifting_star[0][0].rows()-1,
-                                                 zeta[0][0].cols()-1);
-                    update_wake(zeta_lifting_star);   
-                }
-                else
-                {
-                    // TODO: Check if code adaptions needed for this case
-                    Ktotal = 0;
-                }                
-            }
-
-            void get_surface_parameters()
-            {
-                UVLM::Geometry::generate_colocationMesh(zeta, zeta_col);
-                Ktotal = UVLM::Matrix::get_total_VecVecMat_size(zeta_col);                
-                UVLM::Types::allocate_VecVecMat(normals, zeta, -1);   
-                UVLM::Types::allocate_VecVecMat(longitudinals , zeta,-1 );
-                UVLM::Types::allocate_VecVecMat(perpendiculars, zeta, -1); 
-                UVLM::Geometry::generate_surface_vectors(zeta, normals, longitudinals, perpendiculars);                
-            }
-
-            void update_wake(UVLM::Types::VecVecMapX zeta_lifting_star)
-            {
-                UVLM::Phantom::create_phantom_zeta_star(flag_zeta_phantom, zeta, zeta_lifting_star, zeta_star);   
-            }
-
-            void update_gamma(const uint Ktotal_lifting,
-                              UVLM::Types::VecVecMatrixX& zeta_col_lifting,
-                              UVLM::Types::VecMapX& gamma_lifting)
-            {
-                // Allocate aic
-                UVLM::Types::MatrixX aic = UVLM::Types::MatrixX::Zero(Ktotal, Ktotal_lifting);
-                // get aic phantom interp condition but without -1
-                UVLM::Matrix::aic_phantom_interp_condition
-                (
-                    Ktotal_lifting,
-                    Ktotal, //phantom
-                    zeta_col_lifting,
-                    zeta_col, //phantompha
-                    aic,
-                    flag_zeta_phantom,
-                    true
-                );
-                // get gamma phantom gamma = aic*gamma_lifting;
-                gamma_flat.setZero();
-                UVLM::Types::VectorX gamma_lifting_flat;
-                UVLM::Matrix::deconstruct_gamma(gamma_lifting,
-                                                gamma_lifting_flat,
-                                                zeta_col_lifting);
-                                                
-           
-                for (uint i_row = 0; i_row < Ktotal; ++i_row)
-                {
-                    for (uint i_col = 0; i_col < Ktotal_lifting; ++i_col)
-                    {
-                        gamma_flat(i_row) += aic(i_row, i_col)* gamma_lifting_flat(i_col);
-                    }
-                    
-                }
-                UVLM::Matrix::reconstruct_gamma(gamma_flat,
-                                                gamma,
-                                                zeta_col);
-            }
-            void update_gamma_wake(UVLM::Types::VecVecMapX zeta_lifting_star,
-                                   UVLM::Types::VecMapX gamma_lifting_star)
-            {
-                double factor = 0.0;
-                uint N_spanwise_panels, N_streamwise_panels;
-                UVLM::Types::VecVecMatrixX zeta_col_lifting_star;
-                UVLM::Geometry::generate_colocationMesh(zeta_lifting_star,zeta_col_lifting_star);
-                for(uint i_surf=0; i_surf<n_surf; ++i_surf)
-                {                    
-                    N_spanwise_panels = gamma_star[i_surf].cols();
-                    N_streamwise_panels = gamma_star[i_surf].rows();
-                          
-                    for (uint i_row=0; i_row<N_streamwise_panels; ++i_row)
-                    {                
-                        factor = (abs(gamma_lifting_star[1](i_row, 0)) - abs(gamma_lifting_star[0](i_row, 0)))
-                                 /(zeta_lifting_star[1][1](i_row, 0) - zeta_lifting_star[0][1](i_row, 0));
-                        for (uint i_col=0; i_col<N_spanwise_panels; ++i_col) 
-                        {
-                            gamma_star[i_surf](i_row, i_col) = abs(gamma_lifting_star[0](i_row, 0))
-                                                                + (zeta_star[i_surf][1](i_row, i_col) - zeta_lifting_star[0][1](i_row, 0))
-                                                                * factor;
-                            if (gamma_lifting_star[i_surf](i_row, 0) < 0.0)
-                            {
-                                gamma_star[i_surf](i_row, i_col) *= -1;
-                            }
-                        
-                        }              
-                     }
-                }
-            }
-        };
-        
-        struct nonlifting_body : surface
-        {
-            // Nonlifting body specifix
-            UVLM::Types::VecMapX sigma;
-            UVLM::Types::VecVecMatrixX u_induced_col;
-
-            // Aerodynamic Solver Inputs
-            UVLM::Types::MatrixX aic_sources_x, aic_sources_y,aic_sources_z;            
-            UVLM::Types::VectorX sigma_flat;
-            nonlifting_body
-            (
-                uint n_surfaces,
-                unsigned int** p_dimensions,
-                double** p_zeta,
-                double** p_u_ext,
-                double** p_forces,
-                double** p_sigma
-            ):surface{n_surfaces, p_dimensions, p_zeta, p_u_ext, p_forces}
-            {   
-                UVLM::Mapping::map_VecMat(dimensions, p_sigma, sigma, 0);
-            }
-            void get_surface_parameters(bool phantom_wing_test = false)
-            {
-                surface::get_surface_parameters();
-                
-                if (phantom_wing_test)
-                {
-                    Ktotal = 0;
-                }
-                else
-                {
-                    Ktotal = UVLM::Matrix::get_total_VecVecMat_size(uext_col);
-                }
-
-                UVLM::Types::allocate_VecVecMat(u_induced_col, uext_col);
-            }
-            void get_aerodynamic_solver_inputs(bool phantom_wing_test = false)
-            {
-                aic_sources_x = UVLM::Types::MatrixX::Zero(Ktotal, Ktotal);
-                aic_sources_y = UVLM::Types::MatrixX::Zero(Ktotal, Ktotal);
-                aic_sources_z = UVLM::Types::MatrixX::Zero(Ktotal, Ktotal);
-                rhs.resize(Ktotal);
-                if (!phantom_wing_test)
-                {
-                    UVLM::Matrix::RHS_nonlifting_body(uext_col,
-                                normals,
-                                rhs,
-                            Ktotal,
-                            n_surf);
-                UVLM::Matrix::AIC_sources(zeta,
-                                        zeta_col,
-                                        longitudinals,
-                                        perpendiculars,
-                                        normals,
-                                        longitudinals,
-                                        perpendiculars,
-                                        normals,
-                                        aic_sources_x,
-                                        aic_sources_y,
-                                        aic_sources_z);
-                }                
-            }
-        };
-    }
+#include "types.h"
+#include "geometry.h"
+#include "mapping.h"
+#include "matrix.h"
+#include "phantom.h"
+
+#include <iostream>
+
+namespace UVLM
+{
+    namespace StructUtils
+    {
+        struct surface
+        {
+            // Parameters
+            uint n_surf, Ktotal;
+            UVLM::Types::VecDimensions dimensions;
+            UVLM::Types::VecVecMapX zeta, u_ext, forces; 
+                   
+            UVLM::Types::VecVecMatrixX zeta_col, uext_col, uext_total, uext_total_col;
+            UVLM::Types::VecVecMatrixX normals, longitudinals, perpendiculars;
+            UVLM::Types::VectorX rhs;
+            // Constructor
+            surface 
+            (
+                uint n_surfaces,
+                unsigned int** p_dimensions,
+                double** p_zeta,
+                double** p_u_ext,
+                double** p_forces//,
+                // double* rbm_vel_g,
+                // double* centre_rot_g
+            )
+            {
+                n_surf = n_surfaces;                
+                UVLM::Mapping::transform_dimensions(n_surf,p_dimensions, dimensions);
+                UVLM::Mapping::map_VecVecMat(dimensions, p_zeta, zeta, 1);  
+                UVLM::Mapping::map_VecVecMat(dimensions, p_u_ext, u_ext, 1);   
+                UVLM::Mapping::map_VecVecMat(dimensions, p_forces, forces, 1, 2*UVLM::Constants::NDIM);  
+            }
+
+            //Functions 
+            void get_surface_parameters()
+            {
+                // Get collocation points
+                UVLM::Geometry::generate_colocationMesh(zeta, zeta_col);
+                UVLM::Geometry::generate_colocationMesh(u_ext, uext_col);
+                Ktotal = UVLM::Matrix::get_total_VecVecMat_size(uext_col);
+                // Alocate
+                UVLM::Types::allocate_VecVecMat(uext_total, u_ext);
+                UVLM::Types::copy_VecVecMat(u_ext, uext_total);
+                UVLM::Types::allocate_VecVecMat(uext_total_col, u_ext, -1);                
+                // surface vectors                
+                UVLM::Types::allocate_VecVecMat(normals, zeta_col);
+                UVLM::Types::allocate_VecVecMat(longitudinals, zeta_col);
+                UVLM::Types::allocate_VecVecMat(perpendiculars, zeta_col);
+                UVLM::Geometry::generate_surface_vectors(zeta, normals, longitudinals, perpendiculars); 
+            }
+        };
+
+        struct lifting_surface : surface
+        {
+            UVLM::Types::VecDimensions dimensions_star;
+            UVLM::Types::VecMapX gamma, gamma_star;
+            UVLM::Types::VecVecMapX zeta_dot, zeta_star;
+            UVLM::Types::MatrixX aic;
+            UVLM::Types::VecVecMatrixX u_induced_col_sources;
+            UVLM::Types::VectorX rbm_vel_g, centre_rot;
+            // UVLM::Types::MapVectorX rbm_vel_g_1();// use vector x?
+            
+            // Constructor
+            lifting_surface
+            (
+                uint n_surfaces,
+                unsigned int** p_dimensions,
+                double** p_zeta,
+                double** p_u_ext,
+                double** p_forces,
+                double** p_zeta_star,
+                double** p_zeta_dot,
+                double** p_gamma,
+                double** p_gamma_star,
+                unsigned int** p_dimensions_star,
+                double*  p_rbm_vel,
+                double*  p_centre_rot
+            ):surface{n_surfaces, p_dimensions, p_zeta, p_u_ext, p_forces}
+            {    
+                UVLM::Mapping::transform_dimensions(n_surf,p_dimensions_star,dimensions_star);                
+                UVLM::Mapping::map_VecVecMat(dimensions_star,p_zeta_star,zeta_star,1);
+                UVLM::Mapping::map_VecVecMat(dimensions, p_zeta_dot, zeta_dot, 1);
+                UVLM::Mapping::map_VecMat(dimensions, p_gamma, gamma, 0);
+                UVLM::Mapping::map_VecMat(dimensions_star, p_gamma_star, gamma_star, 0);
+            
+                UVLM::Types::allocate_VecVecMat(u_induced_col_sources, u_ext, -1);  
+                
+                UVLM::Mapping::map_VecX(2*UVLM::Constants::NDIM, p_rbm_vel, rbm_vel_g);   
+                UVLM::Mapping::map_VecX(2*UVLM::Constants::NDIM, p_centre_rot, centre_rot);   
+            }
+
+            //Functions
+            void get_surface_parameters()
+            {
+                surface::get_surface_parameters();
+            }
+            
+            void get_aerodynamic_solver_inputs(const UVLM::Types::VMopts& options)
+            {
+                rhs.resize(Ktotal); 
+                UVLM::Matrix::RHS(zeta_col,
+                                zeta_star,
+                                uext_total_col,
+                                gamma_star,
+                                normals,
+                                options,
+                                rhs,
+                                Ktotal);
+                aic = UVLM::Types::MatrixX::Zero(Ktotal, Ktotal);
+                UVLM::Matrix::AIC(zeta,
+                                zeta_col,
+                                zeta_star,
+                                uext_total_col,
+                                normals,
+                                options,
+                                options.horseshoe,
+                                aic);      
+            }
+            void get_induced_col_from_sources(UVLM::Types::VectorX& sigma_flat,
+                                              UVLM::Types::MatrixX& aic_nonlifting_on_lifting_x,
+                                              UVLM::Types::MatrixX& aic_nonlifting_on_lifting_y,
+                                              UVLM::Types::MatrixX& aic_nonlifting_on_lifting_z,
+                                              const uint Ktotal_nonlifting)
+            {
+                 
+                    UVLM::Types::allocate_VecVecMat(u_induced_col_sources, uext_col);
+                    // UVLM::PostProc::calculate_induced_velocity_col(sigma_flat,
+                    //                                         aic_nonlifting_on_lifting_x,
+                    //                                         aic_nonlifting_on_lifting_y,
+                    //                                         aic_nonlifting_on_lifting_z,
+                    //                                         u_induced_col_sources,
+                    //                                         desingularization_matrix);
+                    UVLM::PostProc::calculate_induced_velocity_col(sigma_flat,
+                                                            aic_nonlifting_on_lifting_x,
+                                                            aic_nonlifting_on_lifting_y,
+                                                            aic_nonlifting_on_lifting_z,
+                                                            u_induced_col_sources);
+
+                    UVLM::PostProc::transform_VecVecMatrix_to_global_coordinate_system
+                    (
+                    normals,
+                    longitudinals,
+                    perpendiculars,
+                    u_induced_col_sources
+                    );
+            }
+        };
+
+        struct lifting_surface_unsteady : lifting_surface
+        {
+            UVLM::Types::VecVecMapX dynamic_forces, uext_star;
+            UVLM::Types::VecMapX dist_to_orig;  
+            UVLM::Types::VecVecMatrixX solid_vel; //
+                UVLM::Types::VecVecMapX normals_unsteady;
+            // Constructor
+            lifting_surface_unsteady
+            (
+                uint n_surfaces,
+                unsigned int** p_dimensions,
+                double** p_zeta,
+                double** p_u_ext,
+                double** p_forces,
+                double** p_zeta_star,
+                double** p_zeta_dot,
+                double** p_gamma,
+                double** p_gamma_star,
+                unsigned int** p_dimensions_star,
+                double*  p_rbm_vel,
+                double*  p_centre_rot,
+                double**p_dist_to_orig,
+                double**p_dynamic_forces,
+                double** p_uext_star,
+                double** p_normals_unsteady
+            ):lifting_surface{n_surfaces, p_dimensions, p_zeta, p_u_ext, p_forces, p_zeta_star, p_zeta_dot, p_gamma, p_gamma_star, p_dimensions_star, p_rbm_vel, p_centre_rot}
+            {    
+                // std::cout << "\n INITIALISING LIFTING SURFACE UNSTEADY STRUCT!";
+                
+                UVLM::Mapping::map_VecVecMat(dimensions,
+                                            p_dynamic_forces,
+                                            dynamic_forces,
+                                            1,
+                                            2*UVLM::Constants::NDIM);
+                UVLM::Mapping::map_VecMat(dimensions_star,
+                                            p_dist_to_orig,
+                                            dist_to_orig,
+                                            1);  
+                UVLM::Mapping::map_VecVecMat(dimensions_star,
+                                            p_uext_star,
+                                            uext_star,
+                                            1);   
+                                            
+                UVLM::Mapping::map_VecVecMat(dimensions,
+                                                p_normals_unsteady,
+                                                normals_unsteady,
+                                                0);
+
+                                            
+                // UVLM::Types::MapVectorX rbm_velocity (p_rbm_vel, 2*UVLM::Constants::NDIM);
+                // UVLM::Types::MapVectorX centre_rot (p_centre_rot, UVLM::Constants::NDIM);           
+            }
+            void get_surface_parameters()
+            {
+                lifting_surface::get_surface_parameters();
+                UVLM::Types::allocate_VecVecMat(solid_vel, u_ext); //
+                              
+                UVLM::Geometry::generate_surfaceNormal(zeta, normals_unsteady);
+            }
+        };
+        struct phantom_surface
+        {
+            bool phantom_cell_required;
+            uint Ktotal, n_surf;
+            UVLM::Types::VecVecMatrixX zeta, zeta_col, zeta_star,normals, longitudinals, perpendiculars;
+            UVLM::Types::VecMatrixX gamma, gamma_star;
+            UVLM::Types::VectorX gamma_flat;
+            UVLM::Types::MatrixXint flag_zeta_phantom;
+                
+            phantom_surface
+            (
+                int* p_flag_zeta_phantom,
+                uint n_surfaces,
+                UVLM::Types::VecVecMapX zeta_lifting,
+                UVLM::Types::VecVecMapX zeta_lifting_star,
+                UVLM::Types::VecDimensions dimensions_lifting
+            )
+            {   
+                n_surf = n_surfaces;
+                // TODO: Change flag_zeta_phantom to VecMat type
+                UVLM::Types::MapMatrixXint copy_flag_zeta_phantom(p_flag_zeta_phantom, 1, n_surf);
+                uint N_row = copy_flag_zeta_phantom.rows();
+                uint N_col = copy_flag_zeta_phantom.cols();
+                flag_zeta_phantom.resize(N_row, N_col);
+                for (uint i_row=0;i_row<N_row;i_row++)
+                {
+                    for (uint i_col=0;i_col<N_col;i_col++)
+                    {
+                        flag_zeta_phantom(i_row, i_col) = copy_flag_zeta_phantom(i_row, i_col);
+                    }
+                }
+                phantom_cell_required = UVLM::Phantom::check_for_true_in_bool_vec_mat(flag_zeta_phantom);
+                if (phantom_cell_required)
+                {
+                    UVLM::Phantom::create_phantom_zeta(zeta_lifting, zeta, flag_zeta_phantom);                     
+                    // Allocate phantom gamma                    
+                    UVLM::Types::allocate_VecMat_from_VecVecMat(gamma, zeta, -1);
+                    gamma_flat.resize(Ktotal);
+                    // Allocate phantom gamma star 
+                    // Allocate with all surfaces (Will cause error in Wing-tail combinations)                   
+                    UVLM::Types::allocate_VecMat(gamma_star,
+                                                 n_surf,
+                                                 zeta_lifting_star[0][0].rows()-1,
+                                                 zeta[0][0].cols()-1);
+                    update_wake(zeta_lifting_star);   
+                }
+                else
+                {
+                    // TODO: Check if code adaptions needed for this case
+                    Ktotal = 0;
+                }                
+            }
+
+            void get_surface_parameters()
+            {
+                UVLM::Geometry::generate_colocationMesh(zeta, zeta_col);
+                Ktotal = UVLM::Matrix::get_total_VecVecMat_size(zeta_col);                
+                UVLM::Types::allocate_VecVecMat(normals, zeta, -1);   
+                UVLM::Types::allocate_VecVecMat(longitudinals , zeta,-1 );
+                UVLM::Types::allocate_VecVecMat(perpendiculars, zeta, -1); 
+                UVLM::Geometry::generate_surface_vectors(zeta, normals, longitudinals, perpendiculars);                
+            }
+
+            void update_wake(UVLM::Types::VecVecMapX zeta_lifting_star)
+            {
+                UVLM::Phantom::create_phantom_zeta_star(flag_zeta_phantom, zeta, zeta_lifting_star, zeta_star);   
+            }
+
+            void update_gamma(const uint Ktotal_lifting,
+                              UVLM::Types::VecVecMatrixX& zeta_col_lifting,
+                              UVLM::Types::VecMapX& gamma_lifting)
+            {
+                // Allocate aic
+                UVLM::Types::MatrixX aic = UVLM::Types::MatrixX::Zero(Ktotal, Ktotal_lifting);
+                // get aic phantom interp condition but without -1
+                UVLM::Matrix::aic_phantom_interp_condition
+                (
+                    Ktotal_lifting,
+                    Ktotal, //phantom
+                    zeta_col_lifting,
+                    zeta_col, //phantompha
+                    aic,
+                    flag_zeta_phantom,
+                    true
+                );
+                // get gamma phantom gamma = aic*gamma_lifting;
+                gamma_flat.setZero();
+                UVLM::Types::VectorX gamma_lifting_flat;
+                UVLM::Matrix::deconstruct_gamma(gamma_lifting,
+                                                gamma_lifting_flat,
+                                                zeta_col_lifting);
+                                                
+           
+                for (uint i_row = 0; i_row < Ktotal; ++i_row)
+                {
+                    for (uint i_col = 0; i_col < Ktotal_lifting; ++i_col)
+                    {
+                        gamma_flat(i_row) += aic(i_row, i_col)* gamma_lifting_flat(i_col);
+                    }
+                    
+                }
+                UVLM::Matrix::reconstruct_gamma(gamma_flat,
+                                                gamma,
+                                                zeta_col);
+            }
+            void update_gamma_wake(UVLM::Types::VecVecMapX zeta_lifting_star,
+                                   UVLM::Types::VecMapX gamma_lifting_star)
+            {
+                double factor = 0.0;
+                uint N_spanwise_panels, N_streamwise_panels;
+                UVLM::Types::VecVecMatrixX zeta_col_lifting_star;
+                UVLM::Geometry::generate_colocationMesh(zeta_lifting_star,zeta_col_lifting_star);
+                for(uint i_surf=0; i_surf<n_surf; ++i_surf)
+                {                    
+                    N_spanwise_panels = gamma_star[i_surf].cols();
+                    N_streamwise_panels = gamma_star[i_surf].rows();
+                          
+                    for (uint i_row=0; i_row<N_streamwise_panels; ++i_row)
+                    {                
+                        factor = (abs(gamma_lifting_star[1](i_row, 0)) - abs(gamma_lifting_star[0](i_row, 0)))
+                                 /(zeta_lifting_star[1][1](i_row, 0) - zeta_lifting_star[0][1](i_row, 0));
+                        for (uint i_col=0; i_col<N_spanwise_panels; ++i_col) 
+                        {
+                            gamma_star[i_surf](i_row, i_col) = abs(gamma_lifting_star[0](i_row, 0))
+                                                                + (zeta_star[i_surf][1](i_row, i_col) - zeta_lifting_star[0][1](i_row, 0))
+                                                                * factor;
+                            if (gamma_lifting_star[i_surf](i_row, 0) < 0.0)
+                            {
+                                gamma_star[i_surf](i_row, i_col) *= -1;
+                            }
+                        
+                        }              
+                     }
+                }
+            }
+        };
+        
+        struct nonlifting_body : surface
+        {
+            // Nonlifting body specifix
+            UVLM::Types::VecMapX sigma;
+            UVLM::Types::VecVecMatrixX u_induced_col;
+
+            // Aerodynamic Solver Inputs
+            UVLM::Types::MatrixX aic_sources_x, aic_sources_y,aic_sources_z;            
+            UVLM::Types::VectorX sigma_flat;
+            nonlifting_body
+            (
+                uint n_surfaces,
+                unsigned int** p_dimensions,
+                double** p_zeta,
+                double** p_u_ext,
+                double** p_forces,
+                double** p_sigma
+            ):surface{n_surfaces, p_dimensions, p_zeta, p_u_ext, p_forces}
+            {   
+                UVLM::Mapping::map_VecMat(dimensions, p_sigma, sigma, 0);
+            }
+            void get_surface_parameters(bool phantom_wing_test = false)
+            {
+                surface::get_surface_parameters();
+                
+                if (phantom_wing_test)
+                {
+                    Ktotal = 0;
+                }
+                else
+                {
+                    Ktotal = UVLM::Matrix::get_total_VecVecMat_size(uext_col);
+                }
+
+                UVLM::Types::allocate_VecVecMat(u_induced_col, uext_col);
+            }
+            void get_aerodynamic_solver_inputs(bool phantom_wing_test = false)
+            {
+                aic_sources_x = UVLM::Types::MatrixX::Zero(Ktotal, Ktotal);
+                aic_sources_y = UVLM::Types::MatrixX::Zero(Ktotal, Ktotal);
+                aic_sources_z = UVLM::Types::MatrixX::Zero(Ktotal, Ktotal);
+                rhs.resize(Ktotal);
+                if (!phantom_wing_test)
+                {
+                    UVLM::Matrix::RHS_nonlifting_body(uext_col,
+                                normals,
+                                rhs,
+                            Ktotal,
+                            n_surf);
+                UVLM::Matrix::AIC_sources(zeta,
+                                        zeta_col,
+                                        longitudinals,
+                                        perpendiculars,
+                                        normals,
+                                        longitudinals,
+                                        perpendiculars,
+                                        normals,
+                                        aic_sources_x,
+                                        aic_sources_y,
+                                        aic_sources_z);
+                }                
+            }
+        };
+    }
 }