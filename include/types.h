#pragma once

#include "EigenInclude.h"
#include <vector>
#include <utility>
#include <iostream>

// convenience declarations
typedef unsigned int uint;

namespace UVLM
{
    namespace Types
    {
        // Working precision
        typedef double Real;

        // Eigen shortcuts
        // Matrices
        typedef Eigen::Matrix<Real, Eigen::Dynamic, Eigen::Dynamic, Eigen::RowMajor> MatrixX;
        typedef Eigen::Matrix<int, Eigen::Dynamic, Eigen::Dynamic, Eigen::RowMajor> MatrixXint;
        typedef Eigen::Map<MatrixX> MapMatrixX;
        typedef Eigen::Map<MatrixXint> MapMatrixXint;
        typedef Eigen::Map<const MatrixX> cMapMatrixX;
        typedef std::vector<MatrixX> VecMatrixX;;
        typedef std::vector<VecMatrixX> VecVecMatrixX;
        typedef std::vector<VecVecMatrixX> VecVecVecMatrixX;
        typedef std::vector<MapMatrixX> VecMapX;
        typedef std::vector<MapMatrixXint> VecMapXint;
        typedef std::vector<VecMapX> VecVecMapX;
        typedef std::vector<VecVecMapX> VecVecVecMapX;

        typedef Eigen::DenseBase<Real> DenseBase;
        typedef Eigen::Block<MatrixX> Block;

        // Vectors
        typedef Eigen::Matrix<Real, 3, 1> Vector3;
        typedef Eigen::Matrix<Real, 4, 1> Vector4;
        typedef Eigen::Matrix<Real, 5, 1> Vector5;
        typedef Eigen::Matrix<Real, 6, 1> Vector6;
        typedef Eigen::Matrix<Real, Eigen::Dynamic, 1> VectorX;
        typedef Eigen::Map<VectorX> MapVectorX;
        typedef std::vector<MapVectorX> VecMapVX;

        // std custom containers
        typedef std::pair<unsigned int, unsigned int> IntPair;
        typedef std::vector<IntPair> VecDimensions;


        struct VMopts
        {
        	bool ImageMethod;
        	// unsigned int Mstar;
        	bool Steady;
            bool horseshoe;
        	bool KJMeth;
        	bool NewAIC;
        	double DelTime;
        	bool Rollup;
            bool only_lifting;
            bool only_nonlifting;
        	unsigned int NumCores;
        	unsigned int NumSurfaces;
        	unsigned int NumSurfacesNonlifting;
            double dt;
            unsigned int n_rollup;
            double rollup_tolerance;
            unsigned int rollup_aic_refresh;
            bool iterative_solver;
            double iterative_tol;
            bool iterative_precond;
            bool cfl1;
            double vortex_radius;
            double vortex_radius_wake_ind;
            double centre_rot_g[3];
            double rbm_vel_g[6];
        };

        struct UVMopts
        {
            double dt;
            uint NumCores;
            uint NumSurfaces;
            uint NumSurfacesNonlifting;
<<<<<<< HEAD
=======
            bool only_lifting;
            bool only_nonlifting;
>>>>>>> 7ea17856
            // uint steady_n_rollup;
            // uint steady_rollup_tolerance;
            // uint steady_rollup_aic_refresh;
            uint convection_scheme;
            // uint Mstar;
            bool ImageMethod;
            bool iterative_solver;
            double iterative_tol;
            bool iterative_precond;
            bool convect_wake;
            bool cfl1;
            double vortex_radius;
            double vortex_radius_wake_ind;
            uint interp_coords;
            uint filter_method;
            uint interp_method;
            double yaw_slerp;
            bool quasi_steady;
            double centre_rot_g[3];
            double rbm_vel_g[6];
        };

        VMopts UVMopts2VMopts(const UVMopts& uvm)
        {
            VMopts vm;
            vm.dt = uvm.dt;
            vm.NumCores = uvm.NumCores;
            vm.NumSurfaces = uvm.NumSurfaces;
            vm.NumSurfacesNonlifting = uvm.NumSurfacesNonlifting;
            // vm.Mstar = uvm.Mstar;
            vm.ImageMethod = uvm.ImageMethod;
            vm.iterative_solver = uvm.iterative_solver;
            vm.iterative_tol = uvm.iterative_tol;
            vm.iterative_precond = uvm.iterative_precond;
            vm.horseshoe = false;
            vm.vortex_radius = uvm.vortex_radius;
            vm.vortex_radius_wake_ind = uvm.vortex_radius_wake_ind;
            vm.only_lifting = uvm.only_lifting;
            vm.only_nonlifting = uvm.only_nonlifting;
            vm.Steady = uvm.quasi_steady;
            for (uint i=0; i<6; ++i)
            {
                if (i < 3)
                {
                    vm.centre_rot_g[i] = uvm.centre_rot_g[i];
                    vm.rbm_vel_g[i] = uvm.rbm_vel_g[i];
                }
            }
           
            return vm;
        };

        struct FlightConditions
        {
            double uinf = 1.0;
            double uinf_direction[3];
            double rho = 1.225;
            double c_ref = 1.0;
        };

        template <typename t_mat>
        inline void generate_dimensions
        (
            const t_mat& mat,
            UVLM::Types::VecDimensions& dimensions,
            const int& correction = 0
        )
        {
            dimensions.resize(mat.size());
            for (unsigned int i_surf=0; i_surf<dimensions.size(); ++i_surf)
            {
                dimensions[i_surf] = UVLM::Types::IntPair
                                                    (
                                                        mat[i_surf][0].rows() + correction,
                                                        mat[i_surf][0].cols() + correction
                                                    );
            }
        }


        inline void allocate_VecMat
        (
            UVLM::Types::VecMatrixX& mat,
            const UVLM::Types::VecDimensions& dimensions,
            const int& correction = 0,
            const UVLM::Types::Real& initial_value = 0.0
        )
        {
            unsigned int n_surf = dimensions.size();
            for (unsigned int i_surf=0; i_surf<n_surf; ++i_surf)
            {
                int M = dimensions[i_surf].first + correction;
                int N = dimensions[i_surf].second + correction;
                mat.push_back(UVLM::Types::MatrixX());
                if (initial_value == 0.0)
                {
                    mat[i_surf].setZero(M,N);
                } else if (initial_value == 1.0)
                {
                    mat[i_surf].setOnes(M,N);
                } else
                {
                    mat[i_surf].setConstant(M,N,initial_value);
                }


            }
        }

        template <typename t_dimensions_in>
        inline void allocate_VecMat
        (
            UVLM::Types::VecMatrixX& mat,
            const t_dimensions_in& dimensions_in,
            const int& correction = 0,
            const double& initial_value = 0.0
        )
        {
            const unsigned int n_mats = dimensions_in.size();
            mat.resize(n_mats);
            for (unsigned int i=0; i<n_mats; ++i)
            {
                mat[i].setConstant
                (
                    dimensions_in[i].rows(),
                    dimensions_in[i].cols(),
                    initial_value
                );
            }
        }

        inline void allocate_VecMat
        (
             UVLM::Types::VecMatrixX& mat,
             const unsigned int& n_surf,
             const unsigned int& M,
             const unsigned int& N
        )
        {
             mat.resize(n_surf);
             for (auto& surf: mat)
             {
                 surf.resize(M, N);
                 surf.setZero(M, N);
             }
        }

        inline void initialise_VecMat
        (
            UVLM::Types::VecMatrixX& mat,
            const double& value = 0.0
        )
        {
            const unsigned int n_mats = mat.size();
            for (unsigned int i=0; i<n_mats; ++i)
            {
                mat[i].setConstant(
                    mat[i].rows(),
                    mat[i].cols(),
                    value);
            }
        }

        template <typename t_mat>
        inline void initialise_VecVecMat
        (
            t_mat& mat,
            const double& value = 0.0
        )
        {
            const unsigned int n_surf = mat.size();
            for (unsigned int i_surf=0; i_surf<n_surf; ++i_surf)
            {
                const uint n_dim = mat[i_surf].size();
                for (unsigned int i_dim=0; i_dim<n_dim; ++i_dim)
                {
                    mat[i_surf][i_dim].setConstant(value);
                }
            }
        }

        inline void allocate_VecVecMat
        (
            UVLM::Types::VecVecMatrixX& mat,
            const unsigned int& n_surf,
            const unsigned int& n_dim,
            const unsigned int& M,
            const unsigned int& N
        )
        {
            mat.resize(n_surf);
            for (auto& surf: mat)
            {
                surf.resize(n_dim);
                for (unsigned int i_dim=0; i_dim<n_dim; ++i_dim)
                {
                    surf.push_back(UVLM::Types::MatrixX());
                    surf[i_dim].resize(M, N);
                    surf[i_dim].setZero(M, N);
                }
            }
        }

        inline void allocate_VecVecMat
        (
            UVLM::Types::VecVecMatrixX& mat,
            const unsigned int& n_dim,
            const UVLM::Types::VecDimensions& dimensions,
            const int& correction = 0
        )
        {
            unsigned int n_surf = dimensions.size();
            mat.resize(n_surf);
            for (unsigned int i_surf=0; i_surf<n_surf; ++i_surf)
            {
                int M = dimensions[i_surf].first + correction;
                int N = dimensions[i_surf].second + correction;
                mat[i_surf].resize(n_dim);
                for (unsigned int i_dim=0; i_dim<n_dim; ++i_dim)
                {
                    mat[i_surf].push_back(UVLM::Types::MatrixX());
                    mat[i_surf][i_dim].resize(M, N);
                    mat[i_surf][i_dim].setZero(M, N);
                }
            }
        }

        template <typename t_dimensions>
        inline void allocate_VecVecMat
        (
            UVLM::Types::VecVecMatrixX& mat,
            const t_dimensions& in_dimensions,
            const int& correction = 0
        )
        {
            unsigned int n_surf = in_dimensions.size();
            mat.resize(n_surf);
            for (unsigned int i_surf=0; i_surf<n_surf; ++i_surf)
            {
                const unsigned int M = in_dimensions[i_surf][0].rows() + correction;
                const unsigned int N = in_dimensions[i_surf][0].cols() + correction;
                mat[i_surf].resize(in_dimensions[i_surf].size());
                for (unsigned int i_dim=0; i_dim<in_dimensions[i_surf].size(); ++i_dim)
                {
                    mat[i_surf][i_dim].resize(M, N);
                    mat[i_surf][i_dim].setZero(M, N);
                }
            }
        }

        template <typename t_in,
                  typename t_out>
        inline void copy_VecVecMat
        (
            const t_in& in,
            t_out& out
        )
        {
            uint M, N;
            uint n_surf = in.size();
            for (uint i_surf=0; i_surf<n_surf; ++i_surf)
            {
                uint n_dim = in[i_surf].size();
                M = in[i_surf][0].rows();
                N = in[i_surf][0].cols();
                for (uint i_dim=0; i_dim<n_dim; ++i_dim)
                {
                    for (uint i_m=0; i_m<M; ++i_m)
                    {
                        for (uint i_n=0; i_n<N; ++i_n)
                        {
                            out[i_surf][i_dim](i_m, i_n) = in[i_surf][i_dim](i_m, i_n);
                        }
                    }
                }
            }
        }
<<<<<<< HEAD
=======

>>>>>>> 7ea17856
        template<typename mat_in>
        inline void copy_Mat_to_block
        (
            mat_in& in,
            UVLM::Types::MatrixX& out,
            uint i_start,
            uint j_start
        )
        {
            uint M = in.rows();
            uint N = in.cols();
            for (uint i_m=0; i_m<M; ++i_m)
            {
                for (uint i_n=0; i_n<N; ++i_n)
                {
                    out(i_m+i_start, i_n+j_start) = in(i_m, i_n);
                }
            }
        }
        UVLM::Types::VectorX join_vectors
        (
            const UVLM::Types::VectorX& vec1,
            const UVLM::Types::VectorX& vec2
        )
        {
            UVLM::Types::VectorX vec_joined(vec1.size() + vec2.size());
            vec_joined << vec1, vec2;
            return vec_joined;
        }

        template <typename t_mat>
        inline double norm_VecVec_mat
        (
            const t_mat& mat
        )
        {
            double norm = 0.0;
            uint n_surf = mat.size();
            for (uint i_surf=0; i_surf<n_surf; ++i_surf)
            {
                uint n_dim = mat[i_surf].size();
                for (uint i_dim=0; i_dim<n_dim; ++i_dim)
                {
                    norm += mat[i_surf][i_dim].norm();
                }
            }
            return norm;
        }

        inline double norm_Vec
        (
            const double value_1,
            const double value_2,
            const double value_3
        )
        {
            
            UVLM::Types::Vector3 vector;
            vector << value_1, value_2, value_3;
            return vector.norm();
        }
        inline double norm_Vec_squared
        (
            const double value_1,
            const double value_2,
            const double value_3
        )
        {
            
            return value_1 * value_1 + 
                   value_2 * value_2 + 
                   value_3 * value_3;
        }

        template <typename t_mat>
        inline double max_VecVecMat
        (
            const t_mat& mat
        )
        {
            double max = 0.0;
            uint n_surf = mat.size();
            for (uint i_surf=0; i_surf<n_surf; ++i_surf)
            {
                uint n_dim = mat[i_surf].size();
                for (uint i_dim=0; i_dim<n_dim; ++i_dim)
                {
                    max = std::max(max, std::abs(mat[i_surf][i_dim].maxCoeff()));
                }
            }
            return max;
        }

        UVLM::Types::Vector3 zeroVector3()
        {
            UVLM::Types::Vector3 vec;
            vec.setZero();
            return vec;
        }

        void remove_row_from_VectorX
		(
		UVLM::Types::VectorX & vector_in,
		const int rowToRemove
		)
		{
			int counter_idx = 0;
            UVLM::Types::VectorX intitial_vector_in = vector_in;
            uint vector_initial_size = vector_in.rows();
            vector_in.resize(vector_initial_size-1,1);
			for (uint i_row = 0;i_row<vector_initial_size;++i_row)
			{
				if (i_row!=rowToRemove)
				{
					vector_in[counter_idx] = intitial_vector_in[i_row];
					counter_idx++;
				}
			}
		}

        template<typename vec_in>
        UVLM::Types::VectorX reorder_vector_by_pushback
		(
		vec_in& vector_in,
		const int numb_of_push_backs
		)
		{
            uint vector_size = vector_in.rows();            
            UVLM::Types::VectorX vec_out(vector_size);
            uint counter = 0;
			for (uint i_row = numb_of_push_backs;i_row<vector_size;++i_row)
			{
                vec_out[counter] = vector_in[i_row];
                counter++;
			}
            for (uint i_row = 0 ;i_row<numb_of_push_backs;++i_row)
			{
                vec_out[counter] = vector_in[i_row];
                counter++;
			}
            return vec_out;
		}
        // inline void allocate_VecVecVecMat
        // (
        //     UVLM::Types::VecVecVecMatrixX& mat,
        //     const int& n_tsteps,
        //     const UVLM::Types::VecDimensions& dimensions,
        //     const int& correction = 0
        // )
        // {
        //     mat.resize(n_tsteps);
        //     UVLM::Types::allocate_VecVecMat(mat,
        //                                     UVLM::Constants::NDIM,
        //                                     dimensions,
        //                                     correction);
        // }

        // template <typename t_in_dimensions>
        // inline void allocate_VecVecVecMat
        // (
        //     UVLM::Types::VecVecVecMatrixX& mat,
        //     const t_in_dimensions& in_dimensions,
        //     const int& correction = 0
        // )
        // {
        //     mat.resize(n_tsteps);
        //     UVLM::Types::allocate_VecVecMat(mat,
        //                                     in_dimensions,
        //                                     correction);
        // }
    }
}



/*
Define types for C++ interface on linear UVLM routines.
Matrices size is specified whenever possible to maximise speed.
*/

namespace UVLMlin{

    using namespace Eigen;

    typedef Matrix<double,4,3,RowMajor> Matrix4by3d;

    // map 1d arrays into Eigen Matrices (interface for 1D or 2D python arrays)
    typedef Map< Matrix<double,Dynamic,Dynamic,RowMajor> > map_Mat;
    typedef Map< Matrix<double,4,3,RowMajor> > map_Mat4by3;
    typedef Map< Matrix<double,3,3,RowMajor> > map_Mat3by3;
    typedef Map< Matrix<double,1,3> > map_RowVec3;

    // mapp 3D python arrays
    typedef std::vector<map_Mat3by3> Vec_map_Mat3by3;
    typedef std::vector<map_Mat> Vec_map_Mat;
}



#include "typeutils.h"<|MERGE_RESOLUTION|>--- conflicted
+++ resolved
@@ -82,11 +82,8 @@
             uint NumCores;
             uint NumSurfaces;
             uint NumSurfacesNonlifting;
-<<<<<<< HEAD
-=======
             bool only_lifting;
             bool only_nonlifting;
->>>>>>> 7ea17856
             // uint steady_n_rollup;
             // uint steady_rollup_tolerance;
             // uint steady_rollup_aic_refresh;
@@ -364,10 +361,7 @@
                 }
             }
         }
-<<<<<<< HEAD
-=======
-
->>>>>>> 7ea17856
+
         template<typename mat_in>
         inline void copy_Mat_to_block
         (
