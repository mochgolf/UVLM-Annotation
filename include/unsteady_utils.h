--- conflicted
+++ resolved
@@ -84,28 +84,14 @@
     t_uext_out& uext_out
 )
 {
-<<<<<<< HEAD
-    if (rbm_velocity.isZero(0))
-=======
     UVLM::Types::Vector6 vec_rbm_vel_g;
     vec_rbm_vel_g << rbm_velocity[0], rbm_velocity[1], rbm_velocity[2], rbm_velocity[3], rbm_velocity[4], rbm_velocity[5];
     if (vec_rbm_vel_g.isZero(0))
->>>>>>> 7ea17856
     {
         // If all rbm_velocities are zero, we just need to subtract zeta_dot from uext
         UVLM::Triads::VecVecMatrix_difference(uext,zeta_dot, uext_out);
     }
     else
-<<<<<<< HEAD
-    {
-        const uint n_surf = zeta.size();
-        UVLM::Types::Vector3 w_cross_zeta;
-        UVLM::Types::Vector3 zeta_temp;
-    UVLM::Types::initialise_VecVecMat(uext_out);
-
-    for (uint i_surf=0; i_surf<n_surf; ++i_surf)
-=======
->>>>>>> 7ea17856
     {
         const uint n_surf = zeta.size();
         UVLM::Types::Vector3 w_cross_zeta;
@@ -118,20 +104,11 @@
             const uint n_row = zeta[i_surf][0].rows();
             for (uint i_col=0; i_col<n_col; ++i_col)
             {
-<<<<<<< HEAD
+                for (uint i_row=0; i_row<n_row; ++i_row)
+                {
                 zeta_temp << zeta[i_surf][0](i_row, i_col) - centre_rot(0),
                              zeta[i_surf][1](i_row, i_col) - centre_rot(1),
                              zeta[i_surf][2](i_row, i_col) - centre_rot(2);
-                w_cross_zeta =
-                    rbm_velocity.template block<3,1> (3, 0).cross(zeta_temp);
-                for (uint i_dim=0; i_dim<UVLM::Constants::NDIM; ++i_dim)
-=======
-                for (uint i_row=0; i_row<n_row; ++i_row)
->>>>>>> 7ea17856
-                {
-                    zeta_temp << zeta[i_surf][0](i_row, i_col),
-                                zeta[i_surf][1](i_row, i_col),
-                                zeta[i_surf][2](i_row, i_col);
                     w_cross_zeta =
                         vec_rbm_vel_g.template block<3,1> (3, 0).cross(zeta_temp);
                     for (uint i_dim=0; i_dim<UVLM::Constants::NDIM; ++i_dim)
@@ -164,34 +141,17 @@
     t_uext_out& uext_out,
     t_solid_vel& solid_vel
 )
-<<<<<<< HEAD
-{
-    // TODO: Combine with "UVLM::Unsteady::Utils::compute_resultant_grid_velocity"
-    if (rbm_velocity.isZero(0))
-=======
 {   
     UVLM::Types::Vector6 vec_rbm_vel_g;
     vec_rbm_vel_g << rbm_velocity[0], rbm_velocity[1], rbm_velocity[2], rbm_velocity[3], rbm_velocity[4], rbm_velocity[5];
     
     // TODO: Combine with "UVLM::Unsteady::Utils::compute_resultant_grid_velocity"
     if (vec_rbm_vel_g.isZero(0))
->>>>>>> 7ea17856
     {
         // If all rbm_velocities are zero, we just need to subtract zeta_dot from uext
         UVLM::Triads::VecVecMatrix_difference(uext,zeta_dot, uext_out);
     }
     else
-<<<<<<< HEAD
-    {
-        const uint n_surf = zeta.size();
-        UVLM::Types::Vector3 w_cross_zeta;
-        UVLM::Types::Vector3 zeta_temp;
-    UVLM::Types::initialise_VecVecMat(uext_out);
-    UVLM::Types::initialise_VecVecMat(solid_vel);
-
-    for (uint i_surf=0; i_surf<n_surf; ++i_surf)
-=======
->>>>>>> 7ea17856
     {
         const uint n_surf = zeta.size();
         UVLM::Types::Vector3 w_cross_zeta;
@@ -290,15 +250,11 @@
         // total stream velocity
         
         UVLM::Types::Vector6 rbm_no_omega = UVLM::Types::Vector6::Zero();
-<<<<<<< HEAD
-        rbm_no_omega.template head<3>() = rbm_velocity.template head<3>();
-        UVLM::Types::Vector3 centre_rot = UVLM::Types::Vector3::Zero();
-=======
         UVLM::Types::Vector6 vec_rbm_vel_g;
         vec_rbm_vel_g << rbm_velocity[0], rbm_velocity[1], rbm_velocity[2], rbm_velocity[3], rbm_velocity[4], rbm_velocity[5];
     
         rbm_no_omega.template head<3>() = vec_rbm_vel_g.template head<3>();
->>>>>>> 7ea17856
+        UVLM::Types::Vector3 centre_rot = UVLM::Types::Vector3::Zero();
 
         UVLM::Unsteady::Utils::compute_resultant_grid_velocity
         (
@@ -353,12 +309,8 @@
         vec_rbm_vel_g << rbm_velocity[0], rbm_velocity[1], rbm_velocity[2], rbm_velocity[3], rbm_velocity[4], rbm_velocity[5];
     
         UVLM::Types::Vector6 rbm_no_omega = UVLM::Types::Vector6::Zero();
-<<<<<<< HEAD
-        rbm_no_omega.template head<3>() = rbm_velocity.template head<3>();
+        rbm_no_omega.template head<3>() = vec_rbm_vel_g.template head<3>();
         UVLM::Types::Vector3 centre_rot = UVLM::Types::Vector3::Zero();
-=======
-        rbm_no_omega.template head<3>() = vec_rbm_vel_g.template head<3>();
->>>>>>> 7ea17856
 
         UVLM::Unsteady::Utils::compute_resultant_grid_velocity
         (
